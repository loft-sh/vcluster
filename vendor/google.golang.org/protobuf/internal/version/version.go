--- conflicted
+++ resolved
@@ -52,11 +52,7 @@
 const (
 	Major      = 1
 	Minor      = 36
-<<<<<<< HEAD
-	Patch      = 7
-=======
 	Patch      = 8
->>>>>>> 7b4bbca5
 	PreRelease = ""
 )
 
