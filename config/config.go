--- conflicted
+++ resolved
@@ -529,14 +529,10 @@
 	//   "foo/my-object": "foo/my-virtual-object"
 	// 4. To match all objects in the vCluster host namespace and sync them to a different namespace in vCluster:
 	// mappings:
-<<<<<<< HEAD
-	//   "*": "my-virtual-namespace/*"
-=======
 	//   "": "my-virtual-namespace/*"
 	// 5. To match specific objects in the vCluster host namespace and sync them to a different namespace in vCluster:
 	// mappings:
 	//   "/my-object": "my-virtual-namespace/my-object"
->>>>>>> e77629b4
 	Mappings map[string]string `json:"mappings,omitempty"`
 }
 
@@ -576,12 +572,9 @@
 
 	// ConfigMaps defines if config maps in the host should get synced to the virtual cluster.
 	ConfigMaps EnableSwitchWithResourcesMappings `json:"configMaps,omitempty"`
-<<<<<<< HEAD
 
 	// Secrets defines if config maps in the host should get synced to the virtual cluster.
 	Secrets EnableSwitchWithResourcesMappings `json:"secrets,omitempty"`
-=======
->>>>>>> e77629b4
 }
 
 type SyncToHostCustomResource struct {
