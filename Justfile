set positional-arguments

[private]
alias align := check-structalign

timestamp := `date +%s`

alias c := create
alias d := delete

_default:
  @just --list

# --- Build ---

# Build the vcluster binary
build-snapshot:
  TELEMETRY_PRIVATE_KEY="" goreleaser build --id vcluster --snapshot --clean

# Build the vcluster release binary in snapshot mode
release-snapshot: gen-license-report
  TELEMETRY_PRIVATE_KEY="" goreleaser release --snapshot --clean

# --- Code quality ---

# Run golangci-lint for all packages
lint *ARGS:
  [ -f ./custom-gcl ] || golangci-lint custom
  ./custom-gcl cache clean
  ./custom-gcl run {{ARGS}}

# Check struct memory alignment and print potential improvements
[no-exit-message]
check-structalign *ARGS:
  go run github.com/dkorunic/betteralign/cmd/betteralign@latest {{ARGS}} ./...

# --- Kind ---

# Create a kubernetes cluster using the specified distro
create distro="kind":
  just create-{{distro}}

# Create a kubernetes cluster for the specified distro
delete distro="kind":
  just delete-{{distro}}

# Create a local kind cluster
create-kind:
  kind create cluster -n vcluster

# Delete the local kind cluster
delete-kind:
  kind delete cluster -n vcluster

# --- Build ---

# Clean the release folder
[private]
clean-release:
  rm -rf ./release

# Copy the assets to the release folder
[private]
copy-assets:
  mkdir -p ./release
  cp -a assets/. release/

# Generate the vcluster images file
[private]
generate-vcluster-images version="0.0.0":
  go run -mod vendor ./hack/assets/main.go {{ version }} > ./release/vcluster-images.txt

# Generate versioned vCluster image files for multiple versions and distros
[private]
generate-matrix-specific-images version="0.0.0":
  #!/usr/bin/env bash

  distros=("k8s" "k3s" "k0s")
  versions=("1.30" "1.29" "1.28")

  for distro in "${distros[@]}"; do
    for version in "${versions[@]}"; do
      go run -mod vendor ./hack/assets/separate/main.go -kubernetes-distro=$distro -kubernetes-version=$version -vcluster-version={{ version }} > ./release/vcluster-images-$distro-$version.txt
    done
  done

# Generate the CLI docs
generate-cli-docs:
  go run -mod vendor -tags pro ./hack/docs/main.go

# Generate the vcluster.yaml config schema
generate-config-schema:
  go run -mod vendor ./hack/schema/main.go

# Embed the chart into the vcluster binary
[private]
embed-chart version="0.0.0":
  RELEASE_VERSION={{ version }} go generate -tags embed_chart ./...

# Run e2e tests
e2e distribution="k3s" path="./test/e2e" multinamespace="false": create-kind && delete-kind
  echo "Execute test suites ({{ distribution }}, {{ path }}, {{ multinamespace }})"

  TELEMETRY_PRIVATE_KEY="" goreleaser build --snapshot --clean

  cp dist/vcluster_linux_$(go env GOARCH | sed s/amd64/amd64_v1/g)/vcluster ./vcluster
  docker build -t vcluster:e2e-latest -f Dockerfile.release --build-arg TARGETARCH=$(uname -m) --build-arg TARGETOS=linux .
  rm ./vcluster

  kind load docker-image vcluster:e2e-latest -n vcluster

  cp test/commonValues.yaml dist/commonValues.yaml

  sed -i.bak "s|REPLACE_REPOSITORY_NAME|vcluster|g" dist/commonValues.yaml
  sed -i.bak "s|REPLACE_TAG_NAME|e2e-latest|g" dist/commonValues.yaml
  yq eval -i '.controlPlane.distro.{{distribution}}.enabled = true' dist/commonValues.yaml
  rm dist/commonValues.yaml.bak

  sed -i.bak "s|kind-control-plane|vcluster-control-plane|g" dist/commonValues.yaml
  rm dist/commonValues.yaml.bak

  kubectl create namespace from-host-sync-test
<<<<<<< HEAD
  kubectl create namespace from-host-sync-test-2
=======
>>>>>>> e77629b4
  ./dist/vcluster-cli_$(go env GOOS)_$(go env GOARCH | sed s/amd64/amd64_v1/g)/vcluster \
    create vcluster -n vcluster \
    --create-namespace \
    --debug \
    --connect=false \
    --local-chart-dir ./chart/ \
    -f ./dist/commonValues.yaml \
    -f {{ path }}/values.yaml \
    $([[ "{{ multinamespace }}" = "true" ]] && echo "-f ./test/multins_values.yaml" || echo "")

  kubectl wait --for=condition=ready pod -l app=vcluster -n vcluster --timeout=300s

  cd {{path}} && VCLUSTER_SUFFIX=vcluster \
    VCLUSTER_NAME=vcluster \
    VCLUSTER_NAMESPACE=vcluster \
    MULTINAMESPACE_MODE={{ multinamespace }} \
    KIND_NAME=vcluster \
    go test -v -ginkgo.v -ginkgo.skip='.*NetworkPolicy.*' -ginkgo.fail-fast


cli version="0.0.0" *ARGS="":
  RELEASE_VERSION={{ version }} go generate -tags embed_chart ./...
  go run -tags embed_chart -mod vendor -ldflags "-X main.version={{ version }}" ./cmd/vclusterctl/main.go {{ ARGS }}

# --- Docs ---

# Version the docs for the given version
docs-version id="pro" version="1.0.0":
  yarn docusaurus docs:version {{version}}

generate-compatibility:
  go run hack/compat-matrix/main.go generate docs/pages/deploying-vclusters/compat-matrix.mdx

validate-compat-matrix:
  go run hack/compat-matrix/main.go validate docs/pages/deploying-vclusters/compat-matrix.mdx

gen-license-report:
  rm -rf ./licenses
  (cd ./cmd/vclusterctl/cmd/credits/licenses && find . -type d -exec rm -rf "{}" \;) || true

  go-licenses save --save_path=./licenses --ignore github.com/loft-sh ./...

  cp -r ./licenses ./cmd/vclusterctl/cmd/credits

build-dev-image tag="":
  TELEMETRY_PRIVATE_KEY="" goreleaser build --snapshot --clean

  cp dist/vcluster_linux_$(go env GOARCH | sed s/amd64/amd64_v1/g)/vcluster ./vcluster
  docker build -t vcluster:dev-{{tag}} -f Dockerfile.release --build-arg TARGETARCH=$(uname -m) --build-arg TARGETOS=linux .
  rm ./vcluster

run-conformance k8s_version="1.31.1" mode="conformance-lite" tag="conf": (create-conformance k8s_version) (build-dev-image tag)
  minikube image load vcluster:dev-{{tag}}

  vcluster create vcluster -n vcluster -f ./conformance/v1.31/vcluster.yaml

  sonobuoy run --mode={{mode}} --level=debug

conformance-status:
  sonobuoy status

conformance-logs:
  sonobuoy logs

dev-conformance *ARGS:
  devspace dev --profile test-conformance --namespace vcluster {{ARGS}}

create-conformance k8s_version="1.31.1":
  minikube start --kubernetes-version {{k8s_version}} --nodes=2
  minikube addons enable metrics-server

delete-conformance:
  -minikube delete

recreate-conformance: delete-conformance create-conformance<|MERGE_RESOLUTION|>--- conflicted
+++ resolved
@@ -120,10 +120,8 @@
   rm dist/commonValues.yaml.bak
 
   kubectl create namespace from-host-sync-test
-<<<<<<< HEAD
   kubectl create namespace from-host-sync-test-2
-=======
->>>>>>> e77629b4
+
   ./dist/vcluster-cli_$(go env GOOS)_$(go env GOARCH | sed s/amd64/amd64_v1/g)/vcluster \
     create vcluster -n vcluster \
     --create-namespace \
