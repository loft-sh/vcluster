# Sync describes how to sync resources from the virtual cluster to host cluster and back.
sync:
  # Configure resources to sync from the virtual cluster to the host cluster.
  toHost:
    # Services defines if services created within the virtual cluster should get synced to the host cluster.
    services:
      # Enabled defines if this option should be enabled.
      enabled: true
    # Endpoints defines if endpoints created within the virtual cluster should get synced to the host cluster.
    endpoints:
      # Enabled defines if this option should be enabled.
      enabled: true
    # PersistentVolumeClaims defines if persistent volume claims created within the virtual cluster should get synced to the host cluster.
    persistentVolumeClaims:
      # Enabled defines if this option should be enabled.
      enabled: true
    # ConfigMaps defines if config maps created within the virtual cluster should get synced to the host cluster.
    configMaps:
      enabled: true
      # All defines if all resources of that type should get synced or only the necessary ones that are needed.
      all: false
    # Secrets defines if secrets created within the virtual cluster should get synced to the host cluster.
    secrets:
      enabled: true
      # All defines if all resources of that type should get synced or only the necessary ones that are needed.
      all: false
    # Pods defines if pods created within the virtual cluster should get synced to the host cluster.
    pods:
      # Enabled defines if pod syncing should be enabled.
      enabled: true
      # TranslateImage maps an image to another image that should be used instead. For example this can be used to rewrite
      # a certain image that is used within the virtual cluster to be another image on the host cluster
      translateImage: {}
      # EnforceTolerations will add the specified tolerations to all pods synced by the virtual cluster.
      enforceTolerations: []
      # UseSecretsForSATokens will use secrets to save the generated service account tokens by virtual cluster instead of using a
      # pod annotation.
      useSecretsForSATokens: false
      # RuntimeClassName is the runtime class to set for synced pods.
      runtimeClassName: ""
      # RewriteHosts is a special option needed to rewrite statefulset containers to allow the correct FQDN. virtual cluster will add
      # a small container to each stateful set pod that will initially rewrite the /etc/hosts file to match the FQDN expected by
      # the virtual cluster.
      rewriteHosts:
        # Enabled specifies if rewriting stateful set pods should be enabled.
        enabled: true
        # InitContainer holds extra options for the init container used by vCluster to rewrite the FQDN for stateful set pods.
        initContainer:
          # Image is the image virtual cluster should use to rewrite this FQDN.
          image: "library/alpine:3.20"
          # Resources are the resources that should be assigned to the init container for each stateful set init container.
          resources:
            # Limits are resource limits for the container
            limits:
              cpu: 30m
              memory: 64Mi
            # Requests are minimal resources that will be consumed by the container
            requests:
              cpu: 30m
              memory: 64Mi
    # Ingresses defines if ingresses created within the virtual cluster should get synced to the host cluster.
    ingresses:
      # Enabled defines if this option should be enabled.
      enabled: false
    # PriorityClasses defines if priority classes created within the virtual cluster should get synced to the host cluster.
    priorityClasses:
      # Enabled defines if this option should be enabled.
      enabled: false
    # NetworkPolicies defines if network policies created within the virtual cluster should get synced to the host cluster.
    networkPolicies:
      # Enabled defines if this option should be enabled.
      enabled: false
    # VolumeSnapshots defines if volume snapshots created within the virtual cluster should get synced to the host cluster.
    volumeSnapshots:
      # Enabled defines if this option should be enabled.
      enabled: false
    # VolumeSnapshotContents defines if volume snapshot contents created within the virtual cluster should get synced to the host cluster.
    volumeSnapshotContents:
      # Enabled defines if this option should be enabled.
      enabled: false
    # PodDisruptionBudgets defines if pod disruption budgets created within the virtual cluster should get synced to the host cluster.
    podDisruptionBudgets:
      # Enabled defines if this option should be enabled.
      enabled: false
    # ServiceAccounts defines if service accounts created within the virtual cluster should get synced to the host cluster.
    serviceAccounts:
      # Enabled defines if this option should be enabled.
      enabled: false
    # StorageClasses defines if storage classes created within the virtual cluster should get synced to the host cluster.
    storageClasses:
      # Enabled defines if this option should be enabled.
      enabled: false
    # PersistentVolumes defines if persistent volumes created within the virtual cluster should get synced to the host cluster.
    persistentVolumes:
      # Enabled defines if this option should be enabled.
      enabled: false
  
  # Configure what resources vCluster should sync from the host cluster to the virtual cluster.
  fromHost:
    # Events defines if events should get synced from the host cluster to the virtual cluster, but not back.
    events:
      # Enabled defines if this option should be enabled.
      enabled: true
    # ConfigMaps defines if config maps in the host should get synced to the virtual cluster.
    configMaps:
      # Enabled defines if this option should be enabled.
      enabled: false
      # Selector for Namespace and Object
      selector:
        # Mappings is a map of host-object-namespace/host-object-name: virtual-object-namespace/virtual-object-name.
        # There are several wildcards supported:
        # 1. To match all objects in host namespace and sync them to different namespace in vCluster:
        # mappings:
        #   "foo/*": "foo-in-virtual/*"
        # 2. To match specific object in the host namespace and sync it to the same namespace with the same name:
        # mappings:
        #   "foo/my-object": "foo/my-object"
        # 3. To match specific object in the host namespace and sync it to the same namespace with different name:
        # mappings:
        #   "foo/my-object": "foo/my-virtual-object"
        # 4. To match all objects in the vCluster host namespace and sync them to a different namespace in vCluster:
        # mappings:
<<<<<<< HEAD
        #   "*": "my-virtual-namespace/*"
=======
        #   "": "my-virtual-namespace/*"
        # 5. To match specific objects in the vCluster host namespace and sync them to a different namespace in vCluster:
        # mappings:
        #   "/my-object": "my-virtual-namespace/my-object"
>>>>>>> e77629b4
        mappings: {}
    # CSIDrivers defines if csi drivers should get synced from the host cluster to the virtual cluster, but not back. If auto, is automatically enabled when the virtual scheduler is enabled.
    csiDrivers:
      # Enabled defines if this option should be enabled.
      enabled: auto
    # CSINodes defines if csi nodes should get synced from the host cluster to the virtual cluster, but not back. If auto, is automatically enabled when the virtual scheduler is enabled.
    csiNodes:
      # Enabled defines if this option should be enabled.
      enabled: auto
    # CSIStorageCapacities defines if csi storage capacities should get synced from the host cluster to the virtual cluster, but not back. If auto, is automatically enabled when the virtual scheduler is enabled.
    csiStorageCapacities:
      # Enabled defines if this option should be enabled.
      enabled: auto
    # StorageClasses defines if storage classes should get synced from the host cluster to the virtual cluster, but not back. If auto, is automatically enabled when the virtual scheduler is enabled.
    storageClasses:
      # Enabled defines if this option should be enabled.
      enabled: auto
    # IngressClasses defines if ingress classes should get synced from the host cluster to the virtual cluster, but not back.
    ingressClasses:
      # Enabled defines if this option should be enabled.
      enabled: false
    # RuntimeClasses defines if runtime classes should get synced from the host cluster to the virtual cluster, but not back.
    runtimeClasses:
      # Enabled defines if this option should be enabled.
      enabled: false
    # PriorityClasses defines if priority classes classes should get synced from the host cluster to the virtual cluster, but not back.
    priorityClasses:
      # Enabled defines if this option should be enabled.
      enabled: false
    # Secrets defines if config maps in the host should get synced to the virtual cluster.
    secrets:
      # Enabled defines if this option should be enabled.
      enabled: false
      # Selector for Namespace and Object
      selector:
        # Mappings is a map of host-object-namespace/host-object-name: virtual-object-namespace/virtual-object-name.
        # There are several wildcards supported:
        # 1. To match all objects in host namespace and sync them to different namespace in vCluster:
        # mappings:
        #   "foo/*": "foo-in-virtual/*"
        # 2. To match specific object in the host namespace and sync it to the same namespace with the same name:
        # mappings:
        #   "foo/my-object": "foo/my-object"
        # 3. To match specific object in the host namespace and sync it to the same namespace with different name:
        # mappings:
        #   "foo/my-object": "foo/my-virtual-object"
        # 4. To match all objects in the vCluster host namespace and sync them to a different namespace in vCluster:
        # mappings:
        #   "*": "my-virtual-namespace/*"
        mappings: {}
    # Nodes defines if nodes should get synced from the host cluster to the virtual cluster, but not back.
    nodes:
      # Enabled specifies if syncing real nodes should be enabled. If this is disabled, vCluster will create fake nodes instead.
      enabled: false
      # SyncBackChanges enables syncing labels and taints from the virtual cluster to the host cluster. If this is enabled someone within the virtual cluster will be able to change the labels and taints of the host cluster node.
      syncBackChanges: false
      # ClearImageStatus will erase the image status when syncing a node. This allows to hide images that are pulled by the node.
      clearImageStatus: false
      # Selector can be used to define more granular what nodes should get synced from the host cluster to the virtual cluster.
      selector:
        # All specifies if all nodes should get synced by vCluster from the host to the virtual cluster or only the ones where pods are assigned to.
        all: false
        labels: {}
    # VolumeSnapshotClasses defines if volume snapshot classes created within the virtual cluster should get synced to the host cluster.
    volumeSnapshotClasses:
      # Enabled defines if this option should be enabled.
      enabled: false

# Configure vCluster's control plane components and deployment.
controlPlane:
  # Distro holds virtual cluster related distro options. A distro cannot be changed after vCluster is deployed.
  distro:
    # K8S holds K8s relevant configuration.
    k8s:
      # Enabled specifies if the K8s distro should be enabled. Only one distro can be enabled at the same time.
      enabled: false
      # Version specifies k8s components (scheduler, kube-controller-manager & apiserver) version.
      # It is a shortcut for controlPlane.distro.k8s.apiServer.image.tag,
      # controlPlane.distro.k8s.controllerManager.image.tag and
      # controlPlane.distro.k8s.scheduler.image.tag
      # If e.g. controlPlane.distro.k8s.version is set to v1.30.1 and
      # controlPlane.distro.k8s.scheduler.image.tag
      # (or controlPlane.distro.k8s.controllerManager.image.tag or controlPlane.distro.k8s.apiServer.image.tag)
      # is set to v1.31.0,
      # value from controlPlane.distro.k8s.(controlPlane-component).image.tag will be used
      # (where controlPlane-component is apiServer, controllerManager and scheduler).
      version: ""
      # APIServer holds configuration specific to starting the api server.
      apiServer:
        enabled: true
        # Command is the command to start the distro binary. This will override the existing command.
        command: []
        # ExtraArgs are additional arguments to pass to the distro binary.
        extraArgs: []
        # ImagePullPolicy is the pull policy for the distro image
        imagePullPolicy: ""
        # Image is the distro image
        image:
          # Registry is the registry of the container image, e.g. my-registry.com or ghcr.io. This setting can be globally
          # overridden via the controlPlane.advanced.defaultImageRegistry option. Empty means docker hub.
          registry: registry.k8s.io
          # Repository is the repository of the container image, e.g. my-repo/my-image
          repository: kube-apiserver
          # Tag is the tag of the container image, e.g. latest
          tag: "v1.31.1"
      # ControllerManager holds configuration specific to starting the controller manager.
      controllerManager:
        enabled: true
        # Command is the command to start the distro binary. This will override the existing command.
        command: []
        # ExtraArgs are additional arguments to pass to the distro binary.
        extraArgs: []
        # ImagePullPolicy is the pull policy for the distro image
        imagePullPolicy: ""
        # Image is the distro image
        image:
          # Registry is the registry of the container image, e.g. my-registry.com or ghcr.io. This setting can be globally
          # overridden via the controlPlane.advanced.defaultImageRegistry option. Empty means docker hub.
          registry: registry.k8s.io
          # Repository is the repository of the container image, e.g. my-repo/my-image
          repository: "kube-controller-manager"
          # Tag is the tag of the container image, e.g. latest
          tag: "v1.31.1"
      # Scheduler holds configuration specific to starting the scheduler. Enable this via controlPlane.advanced.virtualScheduler.enabled
      scheduler:
        # Command is the command to start the distro binary. This will override the existing command.
        command: []
        # ExtraArgs are additional arguments to pass to the distro binary.
        extraArgs: []
        # ImagePullPolicy is the pull policy for the distro image
        imagePullPolicy: ""
        # Image is the distro image
        image:
          # Registry is the registry of the container image, e.g. my-registry.com or ghcr.io. This setting can be globally
          # overridden via the controlPlane.advanced.defaultImageRegistry option. Empty means docker hub.
          registry: registry.k8s.io
          # Repository is the repository of the container image, e.g. my-repo/my-image
          repository: "kube-scheduler"
          # Tag is the tag of the container image, e.g. latest
          tag: "v1.31.1"
      # Env are extra environment variables to use for the main container and NOT the init container.
      env: []
      # Security options can be used for the distro init container
      securityContext: {}
      # Resources for the distro init container
      resources:
        limits:
          cpu: 100m
          memory: 256Mi
        requests:
          cpu: 40m
          memory: 64Mi
    # K3S holds K3s relevant configuration.
    k3s:
      # Enabled specifies if the K3s distro should be enabled. Only one distro can be enabled at the same time.
      enabled: false
      # Command is the command to start the distro binary. This will override the existing command.
      command: []
      # ExtraArgs are additional arguments to pass to the distro binary.
      extraArgs: []
      # ImagePullPolicy is the pull policy for the distro image
      imagePullPolicy: ""
      # Image is the distro image
      image:
        # Registry is the registry of the container image, e.g. my-registry.com or ghcr.io. This setting can be globally
        # overridden via the controlPlane.advanced.defaultImageRegistry option. Empty means docker hub.
        registry: ""
        # Repository is the repository of the container image, e.g. my-repo/my-image
        repository: "rancher/k3s"
        # Tag is the tag of the container image, e.g. latest
        tag: "v1.31.1-k3s1"
      # Security options can be used for the distro init container
      securityContext: {}
      # Resources for the distro init container
      resources:
        limits:
          cpu: 100m
          memory: 256Mi
        requests:
          cpu: 40m
          memory: 64Mi
    # K0S holds k0s relevant configuration.
    k0s:
      # Enabled specifies if the k0s distro should be enabled. Only one distro can be enabled at the same time.
      enabled: false
      # Config allows you to override the k0s config passed to the k0s binary.
      config: ""
      # Command is the command to start the distro binary. This will override the existing command.
      command: []
      # ExtraArgs are additional arguments to pass to the distro binary.
      extraArgs: []
      # ImagePullPolicy is the pull policy for the distro image
      imagePullPolicy: ""
      # Image is the distro image
      image:
        # Registry is the registry of the container image, e.g. my-registry.com or ghcr.io. This setting can be globally
        # overridden via the controlPlane.advanced.defaultImageRegistry option. Empty means docker hub.
        registry: ""
        # Repository is the repository of the container image, e.g. my-repo/my-image
        repository: "k0sproject/k0s"
        # Tag is the tag of the container image, e.g. latest
        tag: "v1.30.2-k0s.0"
      # Security options can be used for the distro init container
      securityContext: {}
      # Resources for the distro init container
      resources:
        limits:
          cpu: 100m
          memory: 256Mi
        requests:
          cpu: 40m
          memory: 64Mi
  
  # BackingStore defines which backing store to use for virtual cluster. If not defined will use embedded database as a default backing store.
  backingStore:
    # Database defines that a database backend should be used as the backend for the virtual cluster. This uses a project called kine under the hood which is a shim for bridging Kubernetes and relational databases.
    database:
      # Embedded defines that an embedded database (sqlite) should be used as the backend for the virtual cluster
      embedded:
        # Enabled defines if the database should be used.
        enabled: false
      # External defines that an external database should be used as the backend for the virtual cluster
      external:
        # Enabled defines if the database should be used.
        enabled: false
        # DataSource is the kine dataSource to use for the database. This depends on the database format.
        # This is optional for the embedded database. Examples:
        # * mysql: mysql://username:password@tcp(hostname:3306)/k3s
        # * postgres: postgres://username:password@hostname:5432/k3s
        dataSource: ""
        # Connector specifies a secret located in a connected vCluster Platform that contains database server connection information
        # to be used by Platform to create a database and database user for the vCluster.
        # and non-privileged user. A kine endpoint should be created using the database and user on Platform registration.
        # This is optional.
        connector: ""
        # CertFile is the cert file to use for the database. This is optional.
        certFile: ""
        # KeyFile is the key file to use for the database. This is optional.
        keyFile: ""
        # CaFile is the ca file to use for the database. This is optional.
        caFile: ""
    # Etcd defines that etcd should be used as the backend for the virtual cluster
    etcd:
      # Embedded defines to use embedded etcd as a storage backend for the virtual cluster
      embedded:
        # Enabled defines if the embedded etcd should be used.
        enabled: false
        # MigrateFromDeployedEtcd signals that vCluster should migrate from the deployed external etcd to embedded etcd.
        migrateFromDeployedEtcd: false
      # Deploy defines to use an external etcd that is deployed by the helm chart
      deploy:
        # Enabled defines that an external etcd should be deployed.
        enabled: false
        # StatefulSet holds options for the external etcd statefulSet.
        statefulSet:
          # Enabled defines if the statefulSet should be deployed
          enabled: true
          # EnableServiceLinks for the StatefulSet pod
          enableServiceLinks: true
          annotations: {}
          labels: {}
          # Image is the image to use for the external etcd statefulSet
          image:
            # Registry is the registry of the container image, e.g. my-registry.com or ghcr.io. This setting can be globally
            # overridden via the controlPlane.advanced.defaultImageRegistry option. Empty means docker hub.
            registry: "registry.k8s.io"
            # Repository is the repository of the container image, e.g. my-repo/my-image
            repository: "etcd"
            # Tag is the tag of the container image, e.g. latest
            tag: "3.5.15-0"
          # ImagePullPolicy is the pull policy for the external etcd image
          imagePullPolicy: ""
          # ExtraArgs are appended to the etcd command.
          extraArgs: []
          # Env are extra environment variables
          env: []
          # Resources the etcd can consume
          resources:
            # Requests are minimal resources that will be consumed by the container
            requests:
              cpu: 20m
              memory: 150Mi
          # Pods defines extra metadata for the etcd pods.
          pods:
            annotations: {}
            labels: {}
          # HighAvailability are high availability options
          highAvailability:
            # Replicas are the amount of pods to use.
            replicas: 1
          # Scheduling options for the etcd pods.
          scheduling:
            # PodManagementPolicy is the statefulSet pod management policy.
            podManagementPolicy: Parallel
            # NodeSelector is the node selector to apply to the pod.
            nodeSelector: {}
            # Affinity is the affinity to apply to the pod.
            affinity: {}
            # Tolerations are the tolerations to apply to the pod.
            tolerations: []
            # TopologySpreadConstraints are the topology spread constraints for the pod.
            topologySpreadConstraints: []
            # PriorityClassName is the priority class name for the the pod.
            priorityClassName: ""
          # Security options for the etcd pods.
          security:
            # PodSecurityContext specifies security context options on the pod level.
            podSecurityContext: {}
            # ContainerSecurityContext specifies security context options on the container level.
            containerSecurityContext: {}
          # Persistence options for the etcd pods.
          persistence:
            # VolumeClaim can be used to configure the persistent volume claim.
            volumeClaim:
              # Enabled enables deploying a persistent volume claim.
              enabled: true
              # RetentionPolicy is the persistent volume claim retention policy.
              retentionPolicy: Retain
              # Size is the persistent volume claim storage size.
              size: 5Gi
              # StorageClass is the persistent volume claim storage class.
              storageClass: ""
              # AccessModes are the persistent volume claim access modes.
              accessModes: ["ReadWriteOnce"]
            # VolumeClaimTemplates defines the volumeClaimTemplates for the statefulSet
            volumeClaimTemplates: []
            # AddVolumes defines extra volumes for the pod
            addVolumes: []
            # AddVolumeMounts defines extra volume mounts for the container
            addVolumeMounts: []
        # Service holds options for the external etcd service.
        service:
          enabled: true
          annotations: {}
        # HeadlessService holds options for the external etcd headless service.
        headlessService:
          annotations: {}
  
  # Proxy defines options for the virtual cluster control plane proxy that is used to do authentication and intercept requests.
  proxy:
    # BindAddress under which vCluster will expose the proxy.
    bindAddress: "0.0.0.0"
    # Port under which vCluster will expose the proxy. Changing port is currently not supported.
    port: 8443
    # ExtraSANs are extra hostnames to sign the vCluster proxy certificate for.
    extraSANs: []
  
  # CoreDNS defines everything related to the coredns that is deployed and used within the vCluster.
  coredns:
    # Enabled defines if coredns is enabled
    enabled: true
    # Embedded defines if vCluster will start the embedded coredns service within the control-plane and not as a separate deployment. This is a PRO feature.
    embedded: false
    # OverwriteManifests can be used to overwrite the coredns manifests used to deploy coredns
    overwriteManifests: ""
    # OverwriteConfig can be used to overwrite the coredns config
    overwriteConfig: ""
    # PriorityClassName specifies the priority class name for the CoreDNS pods.
    priorityClassName: ""
    # Service holds extra options for the coredns service deployed within the virtual cluster
    service:
      annotations: {}
      labels: {}
      # Spec holds extra options for the coredns service
      spec:
        type: ClusterIP
    # Deployment holds extra options for the coredns deployment deployed within the virtual cluster
    deployment:
      annotations: {}
      labels: {}
      # Image is the coredns image to use
      image: ""
      # Replicas is the amount of coredns pods to run.
      replicas: 1
      # Pods is additional metadata for the coredns pods.
      pods:
        labels: {}
        annotations: {}
      # NodeSelector is the node selector to use for coredns.
      nodeSelector: {}
      # Affinity is the affinity to apply to the pod.
      affinity: {}
      # Tolerations are the tolerations to apply to the pod.
      tolerations: []
      # Resources are the desired resources for coredns.
      resources:
        # Limits are resource limits for the container
        limits:
          cpu: 1000m
          memory: 170Mi
        # Requests are minimal resources that will be consumed by the container
        requests:
          cpu: 20m
          memory: 64Mi
      # TopologySpreadConstraints are the topology spread constraints for the CoreDNS pod.
      topologySpreadConstraints:
        - maxSkew: 1
          topologyKey: kubernetes.io/hostname
          whenUnsatisfiable: DoNotSchedule
          labelSelector:
            matchLabels:
              k8s-app: vcluster-kube-dns
  
  # Service defines options for vCluster service deployed by Helm.
  service:
    # Enabled defines if the control plane service should be enabled
    enabled: true
    labels: {}
    annotations: {}
    # KubeletNodePort is the node port where the fake kubelet is exposed. Defaults to 0.
    kubeletNodePort: 0
    # HTTPSNodePort is the node port where https is exposed. Defaults to 0.
    httpsNodePort: 0
    # Spec allows you to configure extra service options.
    spec:
      type: ClusterIP
  
  # Ingress defines options for vCluster ingress deployed by Helm.
  ingress:
    # Enabled defines if the control plane ingress should be enabled
    enabled: false
    # Host is the host where vCluster will be reachable
    host: "my-host.com"
    # PathType is the path type of the ingress
    pathType: ImplementationSpecific
    labels: {}
    annotations:
      nginx.ingress.kubernetes.io/backend-protocol: HTTPS
      nginx.ingress.kubernetes.io/ssl-passthrough: "true"
      nginx.ingress.kubernetes.io/ssl-redirect: "true"
    # Spec allows you to configure extra ingress options.
    spec:
      tls: []
  
  # StatefulSet defines options for vCluster statefulSet deployed by Helm.
  statefulSet:
    labels: {}
    annotations: {}
    # ImagePullPolicy is the policy how to pull the image.
    imagePullPolicy: ""
    # Image is the image for the controlPlane statefulSet container
    image:
      # Configure the registry of the container image, e.g. my-registry.com or ghcr.io
      # It defaults to ghcr.io and can be overriding either by using this field or controlPlane.advanced.defaultImageRegistry
      registry: "ghcr.io"
      # Configure the repository of the container image, e.g. my-repo/my-image.
      # It defaults to the vCluster pro repository that includes the optional pro modules that are turned off by default.
      # If you still want to use the pure OSS build, use 'loft-sh/vcluster-oss' instead.
      repository: "loft-sh/vcluster-pro"
      # Tag is the tag of the container image, e.g. latest
      tag: ""
    # WorkingDir specifies in what folder the main process should get started.
    workingDir: ""
    # Command allows you to override the main command.
    command: []
    # Args allows you to override the main arguments.
    args: []
    # Env are additional environment variables for the statefulSet container.
    env: []
    # Resources are the resource requests and limits for the statefulSet container.
    resources:
      # Limits are resource limits for the container
      limits:
        ephemeral-storage: 8Gi
        memory: 2Gi
      # Requests are minimal resources that will be consumed by the container
      requests:
        ephemeral-storage: 400Mi
        cpu: 200m
        memory: 256Mi
    # Additional labels or annotations for the statefulSet pods.
    pods:
      labels: {}
      annotations: {}
    # HighAvailability holds options related to high availability.
    highAvailability:
      # Replicas is the amount of replicas to use for the statefulSet.
      replicas: 1
      # LeaseDuration is the time to lease for the leader.
      leaseDuration: 60
      # RenewDeadline is the deadline to renew a lease for the leader.
      renewDeadline: 40
      # RetryPeriod is the time until a replica will retry to get a lease.
      retryPeriod: 15
    # Security defines pod or container security context.
    security:
      # PodSecurityContext specifies security context options on the pod level.
      podSecurityContext: {}
      # ContainerSecurityContext specifies security context options on the container level.
      containerSecurityContext:
        allowPrivilegeEscalation: false
        runAsUser: 0
        runAsGroup: 0
    # Persistence defines options around persistence for the statefulSet.
    persistence:
      # VolumeClaim can be used to configure the persistent volume claim.
      volumeClaim:
        # Enabled enables deploying a persistent volume claim. If auto, vCluster will automatically determine
        # based on the chosen distro and other options if this is required.
        enabled: auto
        # RetentionPolicy is the persistent volume claim retention policy.
        retentionPolicy: Retain
        # Size is the persistent volume claim storage size.
        size: 5Gi
        # StorageClass is the persistent volume claim storage class.
        storageClass: ""
        # AccessModes are the persistent volume claim access modes.
        accessModes: ["ReadWriteOnce"]
      # VolumeClaimTemplates defines the volumeClaimTemplates for the statefulSet
      volumeClaimTemplates: []
      # AddVolumeMounts defines extra volume mounts for the container
      addVolumeMounts: []
      # AddVolumes defines extra volumes for the pod
      addVolumes: []
      # Allows you to override the dataVolume. Only works correctly if volumeClaim.enabled=false.
      dataVolume: []
      # BinariesVolume defines a binaries volume that is used to retrieve
      # distro specific executables to be run by the syncer controller.
      # This volume doesn't need to be persistent.
      binariesVolume:
        - name: binaries
          emptyDir: {}
    # EnableServiceLinks for the StatefulSet pod
    enableServiceLinks: true
    # Scheduling holds options related to scheduling.
    scheduling:
      # PodManagementPolicy is the statefulSet pod management policy.
      podManagementPolicy: Parallel
      # TopologySpreadConstraints are the topology spread constraints for the pod.
      topologySpreadConstraints: []
      # PriorityClassName is the priority class name for the the pod.
      priorityClassName: ""
      # NodeSelector is the node selector to apply to the pod.
      nodeSelector: {}
      # Affinity is the affinity to apply to the pod.
      affinity: {}
      # Tolerations are the tolerations to apply to the pod.
      tolerations: []
    # Probes enables or disables the main container probes.
    probes:
      # LivenessProbe specifies if the liveness probe for the container should be enabled
      livenessProbe:
        enabled: true
      # ReadinessProbe specifies if the readiness probe for the container should be enabled
      readinessProbe:
        enabled: true
      # StartupProbe specifies if the startup probe for the container should be enabled
      startupProbe:
        enabled: true
  
  # ServiceMonitor can be used to automatically create a service monitor for vCluster deployment itself.
  serviceMonitor:
    # Enabled configures if Helm should create the service monitor.
    enabled: false
    labels: {}
    annotations: {}
  
  # Advanced holds additional configuration for the vCluster control plane.
  advanced:
    # DefaultImageRegistry will be used as a prefix for all internal images deployed by vCluster or Helm. This makes it easy to
    # upload all required vCluster images to a single private repository and set this value. Workload images are not affected by this.
    defaultImageRegistry: ""
    # VirtualScheduler defines if a scheduler should be used within the virtual cluster or the scheduling decision for workloads will be made by the host cluster.
    virtualScheduler:
      enabled: false
    # ServiceAccount specifies options for the vCluster control plane service account.
    serviceAccount:
      # Enabled specifies if the service account should get deployed.
      enabled: true
      # Name specifies what name to use for the service account.
      name: ""
      # ImagePullSecrets defines extra image pull secrets for the service account.
      imagePullSecrets: []
      labels: {}
      annotations: {}
    # WorkloadServiceAccount specifies options for the service account that will be used for the workloads that run within the virtual cluster.
    workloadServiceAccount:
      # Enabled specifies if the service account for the workloads should get deployed.
      enabled: true
      # Name specifies what name to use for the service account for the virtual cluster workloads.
      name: ""
      # ImagePullSecrets defines extra image pull secrets for the workload service account.
      imagePullSecrets: []
      annotations: {}
      labels: {}
    # HeadlessService specifies options for the headless service used for the vCluster StatefulSet.
    headlessService:
      labels: {}
      annotations: {}
    # GlobalMetadata is metadata that will be added to all resources deployed by Helm.
    globalMetadata:
      annotations: {}

# Integrations holds config for vCluster integrations with other operators or tools running on the host cluster
integrations:
  # MetricsServer reuses the metrics server from the host cluster within the vCluster.
  metricsServer:
    # Enabled signals the metrics server integration should be enabled.
    enabled: false
    # Nodes defines if metrics-server nodes api should get proxied from host to virtual cluster.
    nodes: true
    # Pods defines if metrics-server pods api should get proxied from host to virtual cluster.
    pods: true
  
  # ExternalSecrets reuses a host external secret operator and makes certain CRDs from it available inside the vCluster
  externalSecrets:
    # Enabled defines whether the external secret integration is enabled or not
    enabled: false
    # Webhook defines whether the host webhooks are reused or not
    webhook:
      enabled: false
    # Sync defines the syncing behavior for the integration
    sync:
      # ExternalSecrets defines whether to sync external secrets or not
      externalSecrets:
        enabled: true
      # Stores defines whether to sync stores or not
      stores:
        enabled: false
      # ClusterStores defines whether to sync cluster stores or not
      clusterStores:
        # Enabled defines if this option should be enabled.
        enabled: false
        # Selector defines what cluster stores should be synced
        selector:
          labels: {}
  
  # KubeVirt reuses a host kubevirt and makes certain CRDs from it available inside the vCluster
  kubeVirt:
    # Enabled signals if the integration should be enabled
    enabled: false
    # Webhook holds configuration for enabling the webhook within the vCluster
    webhook:
      enabled: true
    # Sync holds configuration on what resources to sync
    sync:
      # If DataVolumes should get synced
      dataVolumes:
        enabled: false
      # If VirtualMachines should get synced
      virtualMachines:
        enabled: true
      # If VirtualMachineInstances should get synced
      virtualMachineInstances:
        enabled: true
      # If VirtualMachinePools should get synced
      virtualMachinePools:
        enabled: true
      # If VirtualMachineClones should get synced
      virtualMachineClones:
        enabled: true
      # If VirtualMachineInstanceMigrations should get synced
      virtualMachineInstanceMigrations:
        enabled: true
  
  # CertManager reuses a host cert-manager and makes its CRDs from it available inside the vCluster.
  # - Certificates and Issuers will be synced from the virtual cluster to the host cluster.
  # - ClusterIssuers will be synced from the host cluster to the virtual cluster.
  certManager:
    # Enabled defines if this option should be enabled.
    enabled: false
    # Sync contains advanced configuration for syncing cert-manager resources.
    sync:
      toHost:
        # Certificates defines if certificates should get synced from the virtual cluster to the host cluster.
        certificates:
          enabled: true
        # Issuers defines if issuers should get synced from the virtual cluster to the host cluster.
        issuers:
          enabled: true
      fromHost:
        # ClusterIssuers defines if (and which) cluster issuers should get synced from the host cluster to the virtual cluster.
        clusterIssuers:
          # Enabled defines if this option should be enabled.
          enabled: true
          # Selector defines what cluster issuers should be imported.
          selector:
            labels: {}

# RBAC options for the virtual cluster.
rbac:
  # Role holds virtual cluster role configuration
  role:
    # Enabled defines if the role should be enabled or disabled.
    enabled: true
    # OverwriteRules will overwrite the role rules completely.
    overwriteRules: []
    # ExtraRules will add rules to the role.
    extraRules: []
  
  # ClusterRole holds virtual cluster cluster role configuration
  clusterRole:
    # Enabled defines if the cluster role should be enabled or disabled. If auto, vCluster automatically determines whether the virtual cluster requires a cluster role.
    enabled: auto
    # OverwriteRules will overwrite the cluster role rules completely.
    overwriteRules: []
    # ExtraRules will add rules to the cluster role.
    extraRules: []

# Networking options related to the virtual cluster.
networking:
  # ReplicateServices allows replicating services from the host within the virtual cluster or the other way around.
  replicateServices:
    # ToHost defines the services that should get synced from virtual cluster to the host cluster. If services are
    # synced to a different namespace than the virtual cluster is in, additional permissions for the other namespace
    # are required.
    toHost: []
    # FromHost defines the services that should get synced from the host to the virtual cluster.
    fromHost: []
  
  # ResolveDNS allows to define extra DNS rules. This only works if embedded coredns is configured.
  resolveDNS: []
  
  # Advanced holds advanced network options.
  advanced:
    # ClusterDomain is the Kubernetes cluster domain to use within the virtual cluster.
    clusterDomain: "cluster.local"
    # FallbackHostCluster allows to fallback dns to the host cluster. This is useful if you want to reach host services without
    # any other modification. You will need to provide a namespace for the service, e.g. my-other-service.my-other-namespace
    fallbackHostCluster: false
    # ProxyKubelets allows rewriting certain metrics and stats from the Kubelet to "fake" this for applications such as
    # prometheus or other node exporters.
    proxyKubelets:
      # ByHostname will add a special vCluster hostname to the nodes where the node can be reached at. This doesn't work
      # for all applications, e.g. Prometheus requires a node IP.
      byHostname: true
      # ByIP will create a separate service in the host cluster for every node that will point to virtual cluster and will be used to
      # route traffic.
      byIP: true

# Policies to enforce for the virtual cluster deployment as well as within the virtual cluster.
policies:
  # ResourceQuota specifies resource quota options.
  resourceQuota:
    # Enabled defines if the resource quota should be enabled. "auto" means that if limitRange is enabled,
    # the resourceQuota will be enabled as well.
    enabled: auto
    labels: {}
    annotations: {}
    # Quota are the quota options
    quota:
      requests.cpu: 10
      requests.memory: 20Gi
      requests.storage: "100Gi"
      requests.ephemeral-storage: 60Gi
      limits.cpu: 20
      limits.memory: 40Gi
      limits.ephemeral-storage: 160Gi
      services.nodeports: 0
      services.loadbalancers: 1
      count/endpoints: 40
      count/pods: 20
      count/services: 20
      count/secrets: 100
      count/configmaps: 100
      count/persistentvolumeclaims: 20
    # ScopeSelector is the resource quota scope selector
    scopeSelector:
      matchExpressions: []
    # Scopes are the resource quota scopes
    scopes: []
  
  # LimitRange specifies limit range options.
  limitRange:
    # Enabled defines if the limit range should be deployed by vCluster. "auto" means that if resourceQuota is enabled,
    # the limitRange will be enabled as well.
    enabled: auto
    labels: {}
    annotations: {}
    # Default are the default limits for the limit range
    default:
      ephemeral-storage: 8Gi
      memory: 512Mi
      cpu: "1"
    # DefaultRequest are the default request options for the limit range
    defaultRequest:
      ephemeral-storage: 3Gi
      memory: 128Mi
      cpu: 100m
    # Min are the min limits for the limit range
    min: {}
    # Max are the max limits for the limit range
    max: {}
  
  # NetworkPolicy specifies network policy options.
  networkPolicy:
    # Enabled defines if the network policy should be deployed by vCluster.
    enabled: false
    labels: {}
    annotations: {}
    fallbackDns: 8.8.8.8
    outgoingConnections:
      # Platform enables egress access towards loft platform
      platform: true
      # IPBlock describes a particular CIDR (Ex. "192.168.1.0/24","2001:db8::/64") that is allowed
      # to the pods matched by a NetworkPolicySpec's podSelector. The except entry describes CIDRs
      # that should not be included within this rule.
      ipBlock:
        # cidr is a string representing the IPBlock
        # Valid examples are "192.168.1.0/24" or "2001:db8::/64"
        cidr: 0.0.0.0/0
        # except is a slice of CIDRs that should not be included within an IPBlock
        # Valid examples are "192.168.1.0/24" or "2001:db8::/64"
        # Except values will be rejected if they are outside the cidr range
        # +optional
        except:
          - 100.64.0.0/10
          - 127.0.0.0/8
          - 10.0.0.0/8
          - 172.16.0.0/12
          - 192.168.0.0/16
  
  # CentralAdmission defines what validating or mutating webhooks should be enforced within the virtual cluster.
  centralAdmission:
    # ValidatingWebhooks are validating webhooks that should be enforced in the virtual cluster
    validatingWebhooks: []
    # MutatingWebhooks are mutating webhooks that should be enforced in the virtual cluster
    mutatingWebhooks: []

# ExportKubeConfig describes how vCluster should export the vCluster kubeConfig file.
exportKubeConfig:
  # Context is the name of the context within the generated kubeconfig to use.
  context: ""
  
  # Override the default https://localhost:8443 and specify a custom hostname for the generated kubeconfig.
  server: ""
  
  # If tls should get skipped for the server
  insecure: false
  
  # ServiceAccount can be used to generate a service account token instead of the default certificates.
  serviceAccount:
    # Name of the service account to be used to generate a service account token instead of the default certificates.
    name: ""
    # Namespace of the service account to be used to generate a service account token instead of the default certificates.
    # If omitted, will use the kube-system namespace.
    namespace: ""
    # ClusterRole to assign to the service account.
    clusterRole: ""
  
  # Declare in which host cluster secret vCluster should store the generated virtual cluster kubeconfig.
  # If this is not defined, vCluster will create it with `vc-NAME`. If you specify another name,
  # vCluster creates the config in this other secret.
  secret:
    # Name is the name of the secret where the kubeconfig should get stored.
    name: ""
    # Namespace where vCluster should store the kubeconfig secret. If this is not equal to the namespace
    # where you deployed vCluster, you need to make sure vCluster has access to this other namespace.
    namespace: ""

# External holds configuration for tools that are external to the vCluster.
external: {}

# Define which vCluster plugins to load.
plugins: {}

# Experimental features for vCluster. Configuration here might change, so be careful with this.
experimental:
  # MultiNamespaceMode tells virtual cluster to sync to multiple namespaces instead of a single one. This will map each virtual cluster namespace to a single namespace in the host cluster.
  multiNamespaceMode:
    # Enabled specifies if multi namespace mode should get enabled
    enabled: false
  
  # SyncSettings are advanced settings for the syncer controller.
  syncSettings:
    # DisableSync will not sync any resources and disable most control plane functionality.
    disableSync: false
    # RewriteKubernetesService will rewrite the Kubernetes service to point to the vCluster service if disableSync is enabled
    rewriteKubernetesService: false
    # TargetNamespace is the namespace where the workloads should get synced to.
    targetNamespace: ""
    # SetOwner specifies if vCluster should set an owner reference on the synced objects to the vCluster service. This allows for easy garbage collection.
    setOwner: true
  
  # IsolatedControlPlane is a feature to run the vCluster control plane in a different Kubernetes cluster than the workloads themselves.
  isolatedControlPlane:
    # Headless states that Helm should deploy the vCluster in headless mode for the isolated control plane.
    headless: false
  
  # Deploy allows you to configure manifests and Helm charts to deploy within the host or virtual cluster.
  deploy:
    # Host defines what manifests to deploy into the host cluster
    host:
      # Manifests are raw Kubernetes manifests that should get applied within the host cluster.
      manifests: ""
      # ManifestsTemplate is a Kubernetes manifest template that will be rendered with vCluster values before applying it within the host cluster.
      manifestsTemplate: ""
    # VCluster defines what manifests and charts to deploy into the vCluster
    vcluster:
      # Manifests are raw Kubernetes manifests that should get applied within the virtual cluster.
      manifests: ""
      # ManifestsTemplate is a Kubernetes manifest template that will be rendered with vCluster values before applying it within the virtual cluster.
      manifestsTemplate: ""
      # Helm are Helm charts that should get deployed into the virtual cluster
      helm: []
  
  # GenericSync holds options to generically sync resources from virtual cluster to host.
  genericSync:
    clusterRole:
      extraRules: []
    role:
      extraRules: []

# Configuration related to telemetry gathered about vCluster usage.
telemetry:
  # Enabled specifies that the telemetry for the vCluster control plane should be enabled.
  enabled: true<|MERGE_RESOLUTION|>--- conflicted
+++ resolved
@@ -120,14 +120,10 @@
         #   "foo/my-object": "foo/my-virtual-object"
         # 4. To match all objects in the vCluster host namespace and sync them to a different namespace in vCluster:
         # mappings:
-<<<<<<< HEAD
-        #   "*": "my-virtual-namespace/*"
-=======
         #   "": "my-virtual-namespace/*"
         # 5. To match specific objects in the vCluster host namespace and sync them to a different namespace in vCluster:
         # mappings:
         #   "/my-object": "my-virtual-namespace/my-object"
->>>>>>> e77629b4
         mappings: {}
     # CSIDrivers defines if csi drivers should get synced from the host cluster to the virtual cluster, but not back. If auto, is automatically enabled when the virtual scheduler is enabled.
     csiDrivers:
@@ -176,7 +172,10 @@
         #   "foo/my-object": "foo/my-virtual-object"
         # 4. To match all objects in the vCluster host namespace and sync them to a different namespace in vCluster:
         # mappings:
-        #   "*": "my-virtual-namespace/*"
+        #   "": "my-virtual-namespace/*"
+        # 5. To match specific objects in the vCluster host namespace and sync them to a different namespace in vCluster:
+        # mappings:
+        #   "/my-object": "my-virtual-namespace/my-object"
         mappings: {}
     # Nodes defines if nodes should get synced from the host cluster to the virtual cluster, but not back.
     nodes:
