--- conflicted
+++ resolved
@@ -221,17 +221,13 @@
           {{- if .Values.syncer.kubeConfigContextName }}
           - --kube-config-context-name={{ .Values.syncer.kubeConfigContextName }}
           {{- end }}
-<<<<<<< HEAD
-          {{- if (gt (int .Values.syncer.replicas) 1) }}
-=======
           {{- if .Values.pro }}
           {{- if .Values.embeddedEtcd.enabled }}
           - --etcd-embedded
           - --etcd-replicas={{ .Values.syncer.replicas }}
           {{- end }}
           {{- end }}
-          {{- if .Values.enableHA }}
->>>>>>> 619f1868
+          {{- if (gt (int .Values.syncer.replicas) 1) }}
           - --leader-elect=true
           {{- else }}
           - --leader-elect=false
@@ -390,16 +386,7 @@
                 - '--node-monitor-period=1h'
                 - '--horizontal-pod-autoscaler-sync-period=60s'
                 - '--kubeconfig=/pki/controller-manager.conf'
-<<<<<<< HEAD
-                {{- if .Values.serviceCIDR }}
-                - '--service-cluster-ip-range={{ .Values.serviceCIDR }}'
-                {{- else }}
-                - '--service-cluster-ip-range=$(SERVICE_CIDR)'
-                {{- end }}
                 {{- if (gt (int .Values.syncer.replicas) 1) }}
-=======
-                {{- if .Values.enableHA }}
->>>>>>> 619f1868
                 - '--leader-elect=true'
                 {{- else }}
                 - '--leader-elect=false'
