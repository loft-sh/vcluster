package pods

import (
	"fmt"

	podtranslate "github.com/loft-sh/vcluster/pkg/controllers/resources/pods/translate"
	synccontext "github.com/loft-sh/vcluster/pkg/controllers/syncer/context"
	"github.com/loft-sh/vcluster/pkg/specialservices"
	"github.com/loft-sh/vcluster/pkg/util/translate"
	corev1 "k8s.io/api/core/v1"
	"k8s.io/apimachinery/pkg/types"
	"sigs.k8s.io/controller-runtime/pkg/client"
)

func (s *podSyncer) translate(ctx *synccontext.SyncContext, vPod *corev1.Pod) (*corev1.Pod, error) {
	kubeIP, dnsIP, ptrServiceList, err := s.getK8sIPDNSIPServiceList(ctx, vPod)
	if err != nil {
		return nil, err
	}

	pPod, err := s.podTranslator.Translate(vPod, ptrServiceList, dnsIP, kubeIP)
	if err != nil {
		return nil, err
	}

	return pPod, err
}

func (s *podSyncer) getK8sIPDNSIPServiceList(ctx *synccontext.SyncContext, vPod *corev1.Pod) (string, string, []*corev1.Service, error) {
	kubeIP, err := s.findKubernetesIP(ctx)
	if err != nil {
		return "", "", nil, err
	}

	dnsIP, err := s.findKubernetesDNSIP(ctx)
	if err != nil {
		return "", "", nil, err
	}

	// get services for pod
	serviceList := &corev1.ServiceList{}
	err = ctx.VirtualClient.List(s.ctx, serviceList, client.InNamespace(vPod.Namespace))
	if err != nil {
		return "", "", nil, err
	}

	ptrServiceList := make([]*corev1.Service, 0, len(serviceList.Items))
	for _, svc := range serviceList.Items {
		s := svc
		ptrServiceList = append(ptrServiceList, &s)
	}
	return kubeIP, dnsIP, ptrServiceList, nil
}

func (s *podSyncer) translateUpdate(pClient client.Client, pObj, vObj *corev1.Pod) (*corev1.Pod, error) {
	secret, exists, err := podtranslate.GetSecretIfExists(s.ctx, pClient, vObj.Name, vObj.Namespace)
	if err != nil {
		return nil, err
	}

	if exists {
		// check if owner is vcluster service, if so, modify to pod as owner
		err := podtranslate.SetPodAsOwner(s.ctx, pObj, pClient, secret)
		if err != nil {
			return nil, err
		}
	}

	return s.podTranslator.Diff(vObj, pObj)
}

func (s *podSyncer) findKubernetesIP(ctx *synccontext.SyncContext) (string, error) {
	pService := &corev1.Service{}
	err := ctx.CurrentNamespaceClient.Get(s.ctx, types.NamespacedName{
		Name:      s.serviceName,
		Namespace: ctx.CurrentNamespace,
	}, pService)
	if err != nil {
		return "", err
	}

	return pService.Spec.ClusterIP, nil
}

func (s *podSyncer) findKubernetesDNSIP(ctx *synccontext.SyncContext) (string, error) {
	serviceName := specialservices.DefaultKubeDNSServiceName
	serviceNamespace := specialservices.DefaultKubeDNSServiceNamespace

	var ip string
	if dnsSvcSuffix := specialservices.Default.GetDNSServiceSuffix(); dnsSvcSuffix != nil {
		// a dns service different from default is set, use it
		serviceName = fmt.Sprintf("%s-%s", s.serviceName, *dnsSvcSuffix)
		serviceNamespace = ctx.CurrentNamespace
	} else {
		serviceName = translate.Default.PhysicalName(serviceName, serviceNamespace)
		serviceNamespace = translate.Default.PhysicalNamespace(serviceNamespace)
	}

	ip = s.translateAndFindService(ctx, serviceNamespace, serviceName)
	if ip == "" {
		return "", fmt.Errorf("waiting for DNS service IP")
	}

	return ip, nil
}

func (s *podSyncer) translateAndFindService(ctx *synccontext.SyncContext, namespace, name string) string {
	pService := &corev1.Service{}
<<<<<<< HEAD
	err := ctx.PhysicalClient.Get(s.ctx, types.NamespacedName{
		Name:      translate.Default.PhysicalName(name, namespace),
		Namespace: translate.Default.PhysicalNamespace(namespace),
=======
	err := ctx.PhysicalClient.Get(context.TODO(), types.NamespacedName{
		Name:      name,
		Namespace: namespace,
>>>>>>> b09b3122
	}, pService)
	if err != nil {
		return ""
	}

	return pService.Spec.ClusterIP
}<|MERGE_RESOLUTION|>--- conflicted
+++ resolved
@@ -39,7 +39,7 @@
 
 	// get services for pod
 	serviceList := &corev1.ServiceList{}
-	err = ctx.VirtualClient.List(s.ctx, serviceList, client.InNamespace(vPod.Namespace))
+	err = ctx.VirtualClient.List(ctx.Context, serviceList, client.InNamespace(vPod.Namespace))
 	if err != nil {
 		return "", "", nil, err
 	}
@@ -71,7 +71,7 @@
 
 func (s *podSyncer) findKubernetesIP(ctx *synccontext.SyncContext) (string, error) {
 	pService := &corev1.Service{}
-	err := ctx.CurrentNamespaceClient.Get(s.ctx, types.NamespacedName{
+	err := ctx.CurrentNamespaceClient.Get(ctx.Context, types.NamespacedName{
 		Name:      s.serviceName,
 		Namespace: ctx.CurrentNamespace,
 	}, pService)
@@ -106,15 +106,9 @@
 
 func (s *podSyncer) translateAndFindService(ctx *synccontext.SyncContext, namespace, name string) string {
 	pService := &corev1.Service{}
-<<<<<<< HEAD
-	err := ctx.PhysicalClient.Get(s.ctx, types.NamespacedName{
-		Name:      translate.Default.PhysicalName(name, namespace),
-		Namespace: translate.Default.PhysicalNamespace(namespace),
-=======
-	err := ctx.PhysicalClient.Get(context.TODO(), types.NamespacedName{
+	err := ctx.PhysicalClient.Get(ctx.Context, types.NamespacedName{
 		Name:      name,
 		Namespace: namespace,
->>>>>>> b09b3122
 	}, pService)
 	if err != nil {
 		return ""
