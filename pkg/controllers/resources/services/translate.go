--- conflicted
+++ resolved
@@ -43,17 +43,12 @@
 	var updated *corev1.Service
 
 	// check annotations
-<<<<<<< HEAD
-	changed, updatedAnnotations, updatedLabels := s.TranslateMetadataUpdate(vObj, pObj)
-	if changed {
-=======
-	updatedAnnotations := s.translator.TranslateAnnotations(vObj, pObj)
+	_, updatedAnnotations, updatedLabels := s.TranslateMetadataUpdate(vObj, pObj)
 	// remove the ServiceBlockDeletion annotation if it's not needed
 	if vObj.Spec.ClusterIP == pObj.Spec.ClusterIP {
 		delete(updatedAnnotations, ServiceBlockDeletion)
 	}
-	if !equality.Semantic.DeepEqual(updatedAnnotations, pObj.Annotations) {
->>>>>>> aefc4108
+	if !equality.Semantic.DeepEqual(updatedAnnotations, pObj.Annotations) || !equality.Semantic.DeepEqual(updatedLabels, pObj.Labels) {
 		updated = newIfNil(updated, pObj)
 		updated.Annotations = updatedAnnotations
 		updated.Labels = updatedLabels
