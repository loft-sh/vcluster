--- conflicted
+++ resolved
@@ -203,11 +203,8 @@
 			klog.Infof("list: metadata info is empty of release: %s", rls.Name)
 			continue
 		}
-<<<<<<< HEAD
-=======
 
 		results = append(results, rls)
->>>>>>> 0766b0b2
 	}
 
 	sort.Slice(results, func(i, j int) bool {
