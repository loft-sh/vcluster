--- conflicted
+++ resolved
@@ -514,15 +514,7 @@
 			Enabled:  len(m.ProFeatures) > 0,
 			Features: m.ProFeatures,
 		},
-<<<<<<< HEAD
-		PhysicalClusterConfig: phyisicalConfigBytes,
-		SyncerConfig:          syncerConfigBytes,
-		CurrentNamespace:      vConfig.WorkloadNamespace,
-		Config:                encodedConfig,
-		Options:               encodedLegacyOptions,
-		WorkingDir:            workingDir,
-		Port:                  port,
-=======
+
 		PhysicalClusterConfig: workloadConfigBytes,
 
 		WorkloadConfig:     workloadConfigBytes,
@@ -533,7 +525,8 @@
 		Config:           encodedConfig,
 		Options:          encodedLegacyOptions,
 		WorkingDir:       workingDir,
->>>>>>> 4d24ad08
+    
+    Port:             port,
 	})
 	if err != nil {
 		return nil, fmt.Errorf("error encoding init config: %w", err)
