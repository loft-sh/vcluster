--- conflicted
+++ resolved
@@ -5,7 +5,6 @@
 	"encoding/base64"
 	"fmt"
 	"os"
-<<<<<<< HEAD
 	"strings"
 
 	managementv1 "github.com/loft-sh/api/v4/pkg/apis/management/v1"
@@ -17,24 +16,6 @@
 	"github.com/loft-sh/vcluster/pkg/platform/loftclient/helper"
 	"github.com/loft-sh/vcluster/pkg/upgrade"
 	"github.com/mgutz/ansi"
-=======
-	"os/exec"
-	"time"
-
-	"github.com/loft-sh/loftctl/v4/pkg/client/helper"
-	"github.com/loft-sh/loftctl/v4/pkg/clihelper"
-	"github.com/loft-sh/loftctl/v4/pkg/kube"
-	"github.com/loft-sh/log"
-	"github.com/sirupsen/logrus"
-	kerrors "k8s.io/apimachinery/pkg/api/errors"
-	"k8s.io/apimachinery/pkg/util/wait"
-
-	managementv1 "github.com/loft-sh/api/v4/pkg/apis/management/v1"
-	storagev1 "github.com/loft-sh/api/v4/pkg/apis/storage/v1"
-	"github.com/loft-sh/loftctl/v4/pkg/upgrade"
-	"github.com/loft-sh/vcluster/pkg/cli/flags"
-	"github.com/loft-sh/vcluster/pkg/platform"
->>>>>>> 2254d6e6
 	"github.com/spf13/cobra"
 	kerrors "k8s.io/apimachinery/pkg/api/errors"
 	metav1 "k8s.io/apimachinery/pkg/apis/meta/v1"
@@ -55,21 +36,11 @@
 // ClusterCmd holds the cmd flags
 type ClusterCmd struct {
 	*flags.GlobalFlags
-<<<<<<< HEAD
 
 	Print                        bool
 	DisableDirectClusterEndpoint bool
 
 	log log.Logger
-=======
-	Log            log.Logger
-	Namespace      string
-	ServiceAccount string
-	DisplayName    string
-	Context        string
-	Insecure       bool
-	Wait           bool
->>>>>>> 2254d6e6
 }
 
 // NewClusterCmd creates a new command
@@ -109,23 +80,9 @@
 
 // Run executes the command
 func (cmd *ClusterCmd) Run(ctx context.Context, args []string) error {
-<<<<<<< HEAD
 	baseClient, err := client.NewClientFromPath(cmd.Config)
 	if err != nil {
 		return err
-=======
-	// Get clusterName from command argument
-	clusterName := args[0]
-
-	platformClient, err := platform.NewClientFromConfig(ctx, cmd.LoadedConfig(cmd.Log))
-	if err != nil {
-		return fmt.Errorf("new client from path: %w", err)
-	}
-
-	err = platform.VerifyVersion(platformClient)
-	if err != nil {
-		return fmt.Errorf("verify loft version: %w", err)
->>>>>>> 2254d6e6
 	}
 
 	managementClient, err := platformClient.Management()
@@ -144,12 +101,8 @@
 		clusterName = args[0]
 	}
 
-<<<<<<< HEAD
 	// check if the cluster exists
 	cluster, err := managementClient.Loft().ManagementV1().Clusters().Get(ctx, clusterName, metav1.GetOptions{})
-=======
-	platformVersion, err := platformClient.Version()
->>>>>>> 2254d6e6
 	if err != nil {
 		if kerrors.IsForbidden(err) {
 			return fmt.Errorf("cluster '%s' does not exist, or you don't have permission to use it", clusterName)
@@ -170,44 +123,9 @@
 		if err != nil {
 			return err
 		}
-<<<<<<< HEAD
 	} else {
 		// update kube config
 		err = kubeconfig.UpdateKubeConfig(contextOptions)
-=======
-	} else if platformVersion.Version != "" {
-		helmArgs = append(helmArgs, "--version", platformVersion.Version)
-	}
-
-	if accessKey.LoftHost != "" {
-		helmArgs = append(helmArgs, "--set", "url="+accessKey.LoftHost)
-	}
-
-	if accessKey.AccessKey != "" {
-		helmArgs = append(helmArgs, "--set", "token="+accessKey.AccessKey)
-	}
-
-	if cmd.Insecure || accessKey.Insecure || platformClient.Config().Platform.Insecure {
-		helmArgs = append(helmArgs, "--set", "insecureSkipVerify=true")
-	}
-
-	if accessKey.CaCert != "" {
-		helmArgs = append(helmArgs, "--set", "additionalCA="+accessKey.CaCert)
-	}
-
-	if cmd.Wait {
-		helmArgs = append(helmArgs, "--wait")
-	}
-
-	if cmd.Context != "" {
-		helmArgs = append(helmArgs, "--kube-context", cmd.Context)
-	}
-
-	kubeClientConfig := clientcmd.NewNonInteractiveDeferredLoadingClientConfig(clientcmd.NewDefaultClientConfigLoadingRules(), &clientcmd.ConfigOverrides{})
-
-	if cmd.Context != "" {
-		kubeConfig, err := kubeClientConfig.RawConfig()
->>>>>>> 2254d6e6
 		if err != nil {
 			return err
 		}
