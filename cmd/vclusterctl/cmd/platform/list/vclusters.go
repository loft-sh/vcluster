--- conflicted
+++ resolved
@@ -47,13 +47,10 @@
 
 	p, _ := defaults.Get(pdefaults.KeyProject, "")
 	cobraCmd.Flags().StringVarP(&cmd.Project, "project", "p", p, "The project to use")
-<<<<<<< HEAD
 	cobraCmd.Flags().StringVar(&cmd.Output, "output", "table", "Choose the format of the output. [table|json]")
 	cobraCmd.Flags().BoolVar(&cmd.owner, "owner", false, "List virtual clusters owned by the currently logged-in user")
 
-=======
 	AddCommonFlags(cobraCmd, &cmd.ListOptions)
->>>>>>> f1935148
 	return cobraCmd
 }
 
