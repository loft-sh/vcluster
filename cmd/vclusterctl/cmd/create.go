package cmd

import (
	"context"
	"encoding/base64"
	"fmt"
	"io/fs"
	"os"
	"os/exec"
	"path/filepath"
	"strings"
	"time"

	"github.com/ghodss/yaml"
	"github.com/loft-sh/log/survey"
	"github.com/loft-sh/log/terminal"
	"github.com/loft-sh/vcluster/cmd/vclusterctl/cmd/app/localkubernetes"
	"github.com/loft-sh/vcluster/cmd/vclusterctl/cmd/find"
	"github.com/loft-sh/vcluster/config"
	"github.com/loft-sh/vcluster/pkg/config/legacyconfig"
	"github.com/loft-sh/vcluster/pkg/embed"
	"github.com/loft-sh/vcluster/pkg/util/cliconfig"
	"github.com/loft-sh/vcluster/pkg/util/clihelper"
	corev1 "k8s.io/api/core/v1"
	metav1 "k8s.io/apimachinery/pkg/apis/meta/v1"
	"k8s.io/apimachinery/pkg/util/wait"

	loftctlUtil "github.com/loft-sh/loftctl/v3/pkg/util"
	"github.com/loft-sh/vcluster/pkg/upgrade"
	"github.com/loft-sh/vcluster/pkg/util"
	"golang.org/x/mod/semver"

	"github.com/loft-sh/log"
	"github.com/loft-sh/vcluster/cmd/vclusterctl/flags"
	"github.com/loft-sh/vcluster/pkg/helm"
	"github.com/loft-sh/vcluster/pkg/telemetry"
	"github.com/pkg/errors"
	"github.com/spf13/cobra"
	kerrors "k8s.io/apimachinery/pkg/api/errors"
	"k8s.io/apimachinery/pkg/version"
	"k8s.io/client-go/kubernetes"
	"k8s.io/client-go/tools/clientcmd"
	clientcmdapi "k8s.io/client-go/tools/clientcmd/api"
)

var CreatedByVClusterAnnotation = "vcluster.loft.sh/created"

const LoftChartRepo = "https://charts.loft.sh"

var AllowedDistros = []string{"k8s", "k3s", "k0s", "eks"}

// Options holds the create cmd options
type Options struct {
	KubeConfigContextName string
	ChartVersion          string
	ChartName             string
	ChartRepo             string
	LocalChartDir         string
	Distro                string
	Values                []string
	SetValues             []string

	KubernetesVersion string

	CreateNamespace bool
	UpdateCurrent   bool
	Expose          bool
	ExposeLocal     bool

	Connect bool
	Upgrade bool
}

type Values struct {
	Init Init `json:"init" mapstructure:"init"`
}

type Init struct {
	Manifests string      `json:"manifests" mapstructure:"manifests"`
	Helm      []HelmChart `json:"helm"      mapstructure:"helm"`
}

type HelmChart struct {
	Bundle    string      `json:"bundle,omitempty"    mapstructure:"bundle,omitempty"`
	Name      string      `json:"name,omitempty"      mapstructure:"name"`
	Repo      string      `json:"repo,omitempty"      mapstructure:"repo"`
	Version   string      `json:"version,omitempty"   mapstructure:"version"`
	Namespace string      `json:"namespace,omitempty" mapstructure:"namespace"`
	Values    string      `json:"values,omitempty"    mapstructure:"values"`
	Release   HelmRelease `json:"release,omitempty"   mapstructure:"release"`
}

type HelmRelease struct {
	Name      string `json:"name,omitempty"      mapstructure:"name"`
	Namespace string `json:"namespace,omitempty" mapstructure:"namespace"`
}

// CreateCmd holds the login cmd flags
type CreateCmd struct {
	*flags.GlobalFlags
	rawConfig        clientcmdapi.Config
	log              log.Logger
	kubeClientConfig clientcmd.ClientConfig
	kubeClient       *kubernetes.Clientset
	Options
	localCluster bool
}

// NewCreateCmd creates a new command
func NewCreateCmd(globalFlags *flags.GlobalFlags) *cobra.Command {
	cmd := &CreateCmd{
		GlobalFlags: globalFlags,
		log:         log.GetInstance(),
	}

	cobraCmd := &cobra.Command{
		Use:   "create" + loftctlUtil.VClusterNameOnlyUseLine,
		Short: "Create a new virtual cluster",
		Long: `
#######################################################
################### vcluster create ###################
#######################################################
Creates a new virtual cluster

Example:
vcluster create test --namespace test
#######################################################
	`,
		Args: loftctlUtil.VClusterNameOnlyValidator,
		RunE: func(cobraCmd *cobra.Command, args []string) error {
			// Check for newer version
			upgrade.PrintNewerVersionWarning()

			return cmd.Run(cobraCmd.Context(), args)
		},
	}

	// generic flags
	cobraCmd.Flags().StringVar(&cmd.KubeConfigContextName, "kube-config-context-name", "", "If set, will override the context name of the generated virtual cluster kube config with this name")
	cobraCmd.Flags().StringVar(&cmd.ChartVersion, "chart-version", upgrade.GetVersion(), "The virtual cluster chart version to use (e.g. v0.9.1)")
	cobraCmd.Flags().StringVar(&cmd.ChartName, "chart-name", "vcluster", "The virtual cluster chart name to use")
	cobraCmd.Flags().StringVar(&cmd.ChartRepo, "chart-repo", LoftChartRepo, "The virtual cluster chart repo to use")
	cobraCmd.Flags().StringVar(&cmd.Distro, "distro", "k8s", fmt.Sprintf("Kubernetes distro to use for the virtual cluster. Allowed distros: %s", strings.Join(AllowedDistros, ", ")))
	cobraCmd.Flags().StringVar(&cmd.KubernetesVersion, "kubernetes-version", "", "The kubernetes version to use (e.g. v1.20). Patch versions are not supported")
	cobraCmd.Flags().StringArrayVarP(&cmd.Values, "values", "f", []string{}, "Path where to load extra helm values from")
	cobraCmd.Flags().StringArrayVar(&cmd.SetValues, "set", []string{}, "Set values for helm. E.g. --set 'persistence.enabled=true'")

	cobraCmd.Flags().BoolVar(&cmd.CreateNamespace, "create-namespace", true, "If true the namespace will be created if it does not exist")
	cobraCmd.Flags().BoolVar(&cmd.UpdateCurrent, "update-current", true, "If true updates the current kube config")
	cobraCmd.Flags().BoolVar(&cmd.Expose, "expose", false, "If true will create a load balancer service to expose the vcluster endpoint")

	cobraCmd.Flags().BoolVar(&cmd.Connect, "connect", true, "If true will run vcluster connect directly after the vcluster was created")
	cobraCmd.Flags().BoolVar(&cmd.Upgrade, "upgrade", false, "If true will try to upgrade the vcluster instead of failing if it already exists")

	// hidden / deprecated
	cobraCmd.Flags().StringVar(&cmd.LocalChartDir, "local-chart-dir", "", "The virtual cluster local chart dir to use")
	cobraCmd.Flags().BoolVar(&cmd.ExposeLocal, "expose-local", true, "If true and a local Kubernetes distro is detected, will deploy vcluster with a NodePort service. Will be set to false and the passed value will be ignored if --expose is set to true.")

	_ = cobraCmd.Flags().MarkHidden("local-chart-dir")
	_ = cobraCmd.Flags().MarkHidden("expose-local")
	return cobraCmd
}

// Run executes the functionality
func (cmd *CreateCmd) Run(ctx context.Context, args []string) error {
	// make sure we deploy the correct version
	if cmd.ChartVersion == upgrade.DevelopmentVersion {
		cmd.ChartVersion = ""
	}

	// check helm binary
	helmBinaryPath, err := GetHelmBinaryPath(ctx, cmd.log)
	if err != nil {
		return err
	}

	output, err := exec.Command(helmBinaryPath, "version", "--client", "--template", "{{.Version}}").CombinedOutput()
	if errHelm := clihelper.CheckHelmVersion(string(output)); errHelm != nil {
		return errHelm
	} else if err != nil {
		return err
	}

	err = cmd.prepare(ctx, args[0])
	if err != nil {
		return err
	}

	release, err := helm.NewSecrets(cmd.kubeClient).Get(ctx, args[0], cmd.Namespace)
	if err != nil && !kerrors.IsNotFound(err) {
		return errors.Wrap(err, "get current helm release")
	}

	// check if vcluster already exists
	if !cmd.Upgrade {
		if isVClusterDeployed(release) {
			if cmd.Connect {
				connectCmd := &ConnectCmd{
					GlobalFlags:           cmd.GlobalFlags,
					UpdateCurrent:         cmd.UpdateCurrent,
					KubeConfigContextName: cmd.KubeConfigContextName,
					KubeConfig:            "./kubeconfig.yaml",
					Log:                   cmd.log,
				}

				return connectCmd.Connect(ctx, args[0], nil)
			}

			return fmt.Errorf("vcluster %s already exists in namespace %s\n- Use `vcluster create %s -n %s --upgrade` to upgrade the vcluster\n- Use `vcluster connect %s -n %s` to access the vcluster", args[0], cmd.Namespace, args[0], cmd.Namespace, args[0], cmd.Namespace)
		}
	}

	// TODO Delete after vCluster 0.19.x resp. the old config format is out of support.
	if isVClusterDeployed(release) {
		migratedValues, err := migrateLegacyHelmValues(release)
		if err != nil {
			return err
		}

		// we do not simply upgrade a vcluster without providing a values.yaml file when it is running with a previous release, as this might result in a distro/backingstore switch.
		if len(cmd.Values) <= 0 && migratedValues != "" {
			return fmt.Errorf("abort upgrade: no values files were provided while the current virtual cluster is running with an old values format (< v0.20)\nConsider updating your config values to the following new v0.20 format:\n\n%s", migratedValues)
		}
	}
	// TODO end

	var newExtraValues []string
	for _, value := range cmd.Values {
		decodedString, err := getBase64DecodedString(value)
		// ignore decoding errors and treat it as non-base64 string
		if err != nil {
			newExtraValues = append(newExtraValues, value)
			continue
		}

		// write a temporary values file
		tempFile, err := os.CreateTemp("", "")
		tempValuesFile := tempFile.Name()
		if err != nil {
			return errors.Wrap(err, "create temp values file")
		}
		defer func(name string) {
			_ = os.Remove(name)
		}(tempValuesFile)

		_, err = tempFile.Write([]byte(decodedString))
		if err != nil {
			return errors.Wrap(err, "write values to temp values file")
		}

		err = tempFile.Close()
		if err != nil {
			return errors.Wrap(err, "close temp values file")
		}
		// setting new file to extraValues slice to process it further.
		newExtraValues = append(newExtraValues, tempValuesFile)
	}

	// Check if the passed in values adhere to our config format.
	for _, p := range newExtraValues {
		f, err := os.Open(p)
		if err != nil {
			return err
		}
		defer f.Close()

		cfg := &config.Config{}
		err = cfg.DecodeYAML(f)
		if err != nil {
			if errors.Is(err, config.ErrInvalidFileFormat) {
				cmd.log.Infof("If you are using the old values format, consider using %q to convert it to the new v0.20 format", "vcluster convert config")
			}
			return err
		}

		if config.ShouldCheckForProFeatures() && cfg.IsProFeatureEnabled() {
			cmd.log.Warnf("In order to use a Pro feature, please contact us at https://www.vcluster.com/pro-demo or downgrade by running `vcluster upgrade --version v0.19.5`")
			os.Exit(0)
		}

		// TODO(johannesfrey): We would also need to validate here if the user is about to perform changes which would lead to distro/store changes
	}

	// resetting this as the base64 encoded strings should be removed and only valid file names should be kept.
	cmd.Values = newExtraValues

	// find out kubernetes version
	kubernetesVersion, err := cmd.getKubernetesVersion()
	if err != nil {
		return err
	}

	// load the default values
	chartOptions, err := cmd.ToChartOptions(kubernetesVersion, cmd.log)
	if err != nil {
		return err
	}
	chartValues, err := config.GetExtraValues(chartOptions)
	if err != nil {
		return err
	}

<<<<<<< HEAD
	// check if vcluster already exists
	if !cmd.Upgrade {
		release, err := helm.NewSecrets(cmd.kubeClient).Get(ctx, args[0], cmd.Namespace)
		if err != nil && !kerrors.IsNotFound(err) {
			return errors.Wrap(err, "get helm releases")
		} else if release != nil &&
			release.Chart != nil &&
			release.Chart.Metadata != nil &&
			(release.Chart.Metadata.Name == "vcluster" || release.Chart.Metadata.Name == "vcluster-k0s" || release.Chart.Metadata.Name == "vcluster-k8s" || release.Chart.Metadata.Name == "vcluster-eks") &&
			release.Secret != nil &&
			release.Secret.Labels != nil &&
			release.Secret.Labels["status"] == "deployed" {
			if cmd.Connect {
				connectCmd := &ConnectCmd{
					GlobalFlags:           cmd.GlobalFlags,
					UpdateCurrent:         cmd.UpdateCurrent,
					KubeConfigContextName: cmd.KubeConfigContextName,
					KubeConfig:            "./kubeconfig.yaml",
					Log:                   cmd.log,
				}

				return connectCmd.Connect(ctx, args[0], nil)
			}

			return fmt.Errorf("vcluster %s already exists in namespace %s\n- Use `vcluster create %s -n %s --upgrade` to upgrade the vcluster\n- Use `vcluster connect %s -n %s` to access the vcluster", args[0], cmd.Namespace, args[0], cmd.Namespace, args[0], cmd.Namespace)
		}
	}

=======
>>>>>>> a767d41b
	// we have to upgrade / install the chart
	err = cmd.deployChart(ctx, args[0], chartValues, helmBinaryPath)
	if err != nil {
		return err
	}

	// check if we should connect to the vcluster
	if cmd.Connect {
		cmd.log.Donef("Successfully created virtual cluster %s in namespace %s", args[0], cmd.Namespace)
		connectCmd := &ConnectCmd{
			GlobalFlags:           cmd.GlobalFlags,
			UpdateCurrent:         cmd.UpdateCurrent,
			KubeConfigContextName: cmd.KubeConfigContextName,
			KubeConfig:            "./kubeconfig.yaml",
			Log:                   cmd.log,
		}

		return connectCmd.Connect(ctx, args[0], nil)
	}

	if cmd.localCluster {
		cmd.log.Donef("Successfully created virtual cluster %s in namespace %s. \n- Use 'vcluster connect %s --namespace %s' to access the virtual cluster", args[0], cmd.Namespace, args[0], cmd.Namespace)
	} else {
		cmd.log.Donef("Successfully created virtual cluster %s in namespace %s. \n- Use 'vcluster connect %s --namespace %s' to access the virtual cluster\n- Use `vcluster connect %s --namespace %s -- kubectl get ns` to run a command directly within the vcluster", args[0], cmd.Namespace, args[0], cmd.Namespace, args[0], cmd.Namespace)
	}

	return nil
}

func isVClusterDeployed(release *helm.Release) bool {
	return release != nil &&
		release.Chart != nil &&
		release.Chart.Metadata != nil &&
		(release.Chart.Metadata.Name == "vcluster" || release.Chart.Metadata.Name == "vcluster-k0s" ||
			release.Chart.Metadata.Name == "vcluster-k8s" || release.Chart.Metadata.Name == "vcluster-eks") &&
		release.Secret != nil &&
		release.Secret.Labels != nil &&
		release.Secret.Labels["status"] == "deployed"
}

// TODO Delete after vCluster 0.19.x resp. the old config format is out of support.
// migratelegacyHelmValues migrates the values of the current vCluster to the new config format.
// Only returns a non-empty string if the passed in release is < v0.20.0.
func migrateLegacyHelmValues(release *helm.Release) (string, error) {
	if semver.Compare(release.Chart.Metadata.Version, "v0.20.0-alpha.0") != -1 {
		// No need to migrate new releases.
		return "", nil
	}

	// If we are upgrading a vCluster < 0.20 the old k3s chart is the one without a prefix.
	distro := strings.TrimPrefix(release.Chart.Metadata.Name, "vcluster-")
	if distro == "vcluster" {
		distro = "k3s"
	}

	cfg := release.Config
	y, err := yaml.Marshal(cfg)
	if err != nil {
		return "", err
	}
	migratedValues, err := legacyconfig.MigrateLegacyConfig(distro, string(y))
	if err != nil {
		return "", err
	}

	return migratedValues, nil
}

// TODO end

func getBase64DecodedString(values string) (string, error) {
	strDecoded, err := base64.StdEncoding.DecodeString(values)
	if err != nil {
		return "", err
	}
	return string(strDecoded), nil
}

func (cmd *CreateCmd) deployChart(ctx context.Context, vClusterName, chartValues, helmExecutablePath string) error {
	// check if there is a vcluster directory already
	workDir, err := os.Getwd()
	if err != nil {
		return fmt.Errorf("unable to get current work directory: %w", err)
	}
	if _, err := os.Stat(filepath.Join(workDir, cmd.ChartName)); err == nil {
		return fmt.Errorf("aborting vcluster creation. Current working directory contains a file or a directory with the name equal to the vcluster chart name - \"%s\". Please execute vcluster create command from a directory that doesn't contain a file or directory named \"%s\"", cmd.ChartName, cmd.ChartName)
	}

	if cmd.LocalChartDir == "" {
		chartEmbedded := false
		if cmd.ChartVersion == upgrade.GetVersion() { // use embedded chart if default version
			embeddedChartName := fmt.Sprintf("%s-%s.tgz", cmd.ChartName, upgrade.GetVersion())
			// not using filepath.Join because the embed.FS separator is not OS specific
			embeddedChartPath := fmt.Sprintf("chart/%s", embeddedChartName)
			embeddedChartFile, err := embed.Charts.ReadFile(embeddedChartPath)
			if err != nil && errors.Is(err, fs.ErrNotExist) {
				cmd.log.Infof("Chart not embedded: %q, pulling from helm repository.", err)
			} else if err != nil {
				cmd.log.Errorf("Unexpected error while accessing embedded file: %q", err)
			} else {
				temp, err := os.CreateTemp("", fmt.Sprintf("%s%s", embeddedChartName, "-"))
				if err != nil {
					cmd.log.Errorf("Error creating temp file: %v", err)
				} else {
					defer temp.Close()
					defer os.Remove(temp.Name())
					_, err = temp.Write(embeddedChartFile)
					if err != nil {
						cmd.log.Errorf("Error writing package file to temp: %v", err)
					}
					cmd.LocalChartDir = temp.Name()
					chartEmbedded = true
					cmd.log.Debugf("Using embedded chart: %q", embeddedChartName)
				}
			}
		}

		// rewrite chart location, this is an optimization to avoid
		// downloading the whole index.yaml and parsing it
		if !chartEmbedded && cmd.ChartRepo == LoftChartRepo && cmd.ChartVersion != "" { // specify versioned path to repo url
			cmd.LocalChartDir = LoftChartRepo + "/charts/" + cmd.ChartName + "-" + strings.TrimPrefix(cmd.ChartVersion, "v") + ".tgz"
		}
	}

	if cmd.Upgrade {
		cmd.log.Infof("Upgrade vcluster %s...", vClusterName)
	} else {
		cmd.log.Infof("Create vcluster %s...", vClusterName)
	}

	// we have to upgrade / install the chart
	err = helm.NewClient(&cmd.rawConfig, cmd.log, helmExecutablePath).Upgrade(ctx, vClusterName, cmd.Namespace, helm.UpgradeOptions{
		Chart:       cmd.ChartName,
		Repo:        cmd.ChartRepo,
		Version:     cmd.ChartVersion,
		Path:        cmd.LocalChartDir,
		Values:      chartValues,
		ValuesFiles: cmd.Values,
		SetValues:   cmd.SetValues,
		Debug:       cmd.Debug,
	})
	if err != nil {
		return err
	}

	return nil
}

func (cmd *CreateCmd) ToChartOptions(kubernetesVersion *version.Info, log log.Logger) (*config.ExtraValuesOptions, error) {
	if !util.Contains(cmd.Distro, AllowedDistros) {
		return nil, fmt.Errorf("unsupported distro %s, please select one of: %s", cmd.Distro, strings.Join(AllowedDistros, ", "))
	}

	// check if we should create with node port
	clusterType := localkubernetes.DetectClusterType(&cmd.rawConfig)
	if cmd.ExposeLocal && clusterType.LocalKubernetes() {
		cmd.log.Infof("Detected local kubernetes cluster %s. Will deploy vcluster with a NodePort & sync real nodes", clusterType)
		cmd.localCluster = true
	}

	return &config.ExtraValuesOptions{
		Distro:    cmd.Distro,
		Expose:    cmd.Expose,
		SyncNodes: cmd.localCluster,
		NodePort:  cmd.localCluster,
		KubernetesVersion: config.KubernetesVersion{
			Major: kubernetesVersion.Major,
			Minor: kubernetesVersion.Minor,
		},
		DisableTelemetry:    cliconfig.GetConfig(log).TelemetryDisabled,
		InstanceCreatorType: "vclusterctl",
		MachineID:           telemetry.GetMachineID(log),
	}, nil
}

func (cmd *CreateCmd) prepare(ctx context.Context, vClusterName string) error {
	// first load the kube config
	kubeClientConfig := clientcmd.NewNonInteractiveDeferredLoadingClientConfig(clientcmd.NewDefaultClientConfigLoadingRules(), &clientcmd.ConfigOverrides{
		CurrentContext: cmd.Context,
	})

	// load the raw config
	rawConfig, err := kubeClientConfig.RawConfig()
	if err != nil {
		return fmt.Errorf("there is an error loading your current kube config (%w), please make sure you have access to a kubernetes cluster and the command `kubectl get namespaces` is working", err)
	}
	if cmd.Context != "" {
		rawConfig.CurrentContext = cmd.Context
	}

	// check if vcluster in vcluster
	_, _, previousContext := find.VClusterFromContext(rawConfig.CurrentContext)
	if previousContext != "" {
		if terminal.IsTerminalIn {
			switchBackOption := "No, switch back to context " + previousContext
			out, err := cmd.log.Question(&survey.QuestionOptions{
				Question:     "You are creating a vcluster inside another vcluster, is this desired?",
				DefaultValue: switchBackOption,
				Options:      []string{switchBackOption, "Yes"},
			})
			if err != nil {
				return err
			}

			if out == switchBackOption {
				cmd.Context = previousContext
				kubeClientConfig = clientcmd.NewNonInteractiveDeferredLoadingClientConfig(clientcmd.NewDefaultClientConfigLoadingRules(), &clientcmd.ConfigOverrides{
					CurrentContext: cmd.Context,
				})
				rawConfig, err = kubeClientConfig.RawConfig()
				if err != nil {
					return fmt.Errorf("there is an error loading your current kube config (%w), please make sure you have access to a kubernetes cluster and the command `kubectl get namespaces` is working", err)
				}
				err = find.SwitchContext(&rawConfig, cmd.Context)
				if err != nil {
					return errors.Wrap(err, "switch context")
				}
			}
		} else {
			cmd.log.Warnf("You are creating a vcluster inside another vcluster, is this desired?")
		}
	}

	// load the rest config
	kubeConfig, err := kubeClientConfig.ClientConfig()
	if err != nil {
		return fmt.Errorf("there is an error loading your current kube config (%w), please make sure you have access to a kubernetes cluster and the command `kubectl get namespaces` is working", err)
	}

	client, err := kubernetes.NewForConfig(kubeConfig)
	if err != nil {
		return err
	}

	cmd.kubeClient = client
	cmd.kubeClientConfig = kubeClientConfig
	cmd.rawConfig = rawConfig

	// ensure namespace
	err = cmd.ensureNamespace(ctx, vClusterName)
	if err != nil {
		return err
	}

	return nil
}

func (cmd *CreateCmd) ensureNamespace(ctx context.Context, vClusterName string) error {
	var err error
	if cmd.Namespace == "" {
		cmd.Namespace, _, err = cmd.kubeClientConfig.Namespace()
		if err != nil {
			return err
		} else if cmd.Namespace == "" || cmd.Namespace == "default" {
			cmd.Namespace = "vcluster-" + vClusterName
			cmd.log.Debugf("Will use namespace %s to create the vcluster...", cmd.Namespace)
		}
	}

	// make sure namespace exists
	namespace, err := cmd.kubeClient.CoreV1().Namespaces().Get(ctx, cmd.Namespace, metav1.GetOptions{})
	if err != nil {
		if kerrors.IsNotFound(err) {
			return cmd.createNamespace(ctx)
		} else if !kerrors.IsForbidden(err) {
			return err
		}
	} else if namespace.DeletionTimestamp != nil {
		cmd.log.Infof("Waiting until namespace is terminated...")
		err := wait.PollUntilContextTimeout(ctx, time.Second, time.Minute*2, false, func(ctx context.Context) (bool, error) {
			namespace, err := cmd.kubeClient.CoreV1().Namespaces().Get(ctx, cmd.Namespace, metav1.GetOptions{})
			if err != nil {
				if kerrors.IsNotFound(err) {
					return true, nil
				}

				return false, err
			}

			return namespace.DeletionTimestamp == nil, nil
		})
		if err != nil {
			return err
		}

		// create namespace
		return cmd.createNamespace(ctx)
	}

	return nil
}

func (cmd *CreateCmd) createNamespace(ctx context.Context) error {
	// try to create the namespace
	cmd.log.Infof("Creating namespace %s", cmd.Namespace)
	_, err := cmd.kubeClient.CoreV1().Namespaces().Create(ctx, &corev1.Namespace{
		ObjectMeta: metav1.ObjectMeta{
			Name: cmd.Namespace,
			Annotations: map[string]string{
				CreatedByVClusterAnnotation: "true",
			},
		},
	}, metav1.CreateOptions{})
	if err != nil {
		return errors.Wrap(err, "create namespace")
	}
	return nil
}

func (cmd *CreateCmd) getKubernetesVersion() (*version.Info, error) {
	var (
		kubernetesVersion *version.Info
		err               error
	)
	if cmd.KubernetesVersion != "" {
		if cmd.KubernetesVersion[0] != 'v' {
			cmd.KubernetesVersion = "v" + cmd.KubernetesVersion
		}

		if !semver.IsValid(cmd.KubernetesVersion) {
			return nil, fmt.Errorf("please use valid semantic versioning format, e.g. vX.X")
		}

		majorMinorVer := semver.MajorMinor(cmd.KubernetesVersion)

		if splittedVersion := strings.Split(cmd.KubernetesVersion, "."); len(splittedVersion) > 2 {
			cmd.log.Warnf("currently we only support major.minor version (%s) and not the patch version (%s)", majorMinorVer, cmd.KubernetesVersion)
		}

		parsedVersion, err := config.ParseKubernetesVersionInfo(majorMinorVer)
		if err != nil {
			return nil, err
		}

		kubernetesVersion = &version.Info{
			Major: parsedVersion.Major,
			Minor: parsedVersion.Minor,
		}
	}

	if kubernetesVersion == nil {
		kubernetesVersion, err = cmd.kubeClient.ServerVersion()
		if err != nil {
			return nil, err
		}
	}

	return kubernetesVersion, nil
}<|MERGE_RESOLUTION|>--- conflicted
+++ resolved
@@ -300,7 +300,6 @@
 		return err
 	}
 
-<<<<<<< HEAD
 	// check if vcluster already exists
 	if !cmd.Upgrade {
 		release, err := helm.NewSecrets(cmd.kubeClient).Get(ctx, args[0], cmd.Namespace)
@@ -329,8 +328,6 @@
 		}
 	}
 
-=======
->>>>>>> a767d41b
 	// we have to upgrade / install the chart
 	err = cmd.deployChart(ctx, args[0], chartValues, helmBinaryPath)
 	if err != nil {
