package snapshot

import (
	"context"
	"fmt"
	"os"
	"os/exec"
	"time"

	"github.com/loft-sh/vcluster/test/framework"
	"github.com/onsi/ginkgo/v2"
	"github.com/onsi/gomega"
	appsv1 "k8s.io/api/apps/v1"
	corev1 "k8s.io/api/core/v1"
	kerrors "k8s.io/apimachinery/pkg/api/errors"
	"k8s.io/apimachinery/pkg/api/resource"
	metav1 "k8s.io/apimachinery/pkg/apis/meta/v1"
	"k8s.io/apimachinery/pkg/util/wait"
)

var _ = ginkgo.Describe("Snapshot and restore VCluster tests", ginkgo.Ordered, func() {
	f := framework.DefaultFramework
	vClusterDefaultNamespace := f.VClusterNamespace
	defaultNamespace := "default"
	cmd := &exec.Cmd{}

	configMapToRestore := &corev1.ConfigMap{
		ObjectMeta: metav1.ObjectMeta{
			Name:      "configmap-restore",
			Namespace: defaultNamespace,
			Labels: map[string]string{
				"snapshot": "restore",
			},
		},
		Data: map[string]string{
			"somekey": "somevalue",
		},
	}

	configMapToDelete := &corev1.ConfigMap{
		ObjectMeta: metav1.ObjectMeta{
			Name:      "configmap-delete",
			Namespace: defaultNamespace,
			Labels: map[string]string{
				"snapshot": "delete",
			},
		},
		Data: map[string]string{
			"somesome": "somevalue",
		},
	}

	secretToRestore := &corev1.Secret{
		ObjectMeta: metav1.ObjectMeta{
			Name:      "secret-restore",
			Namespace: defaultNamespace,
			Labels: map[string]string{
				"snapshot": "restore",
			},
		},
		Data: map[string][]byte{
			"BOO_BAR": []byte("hello-world"),
		},
	}

	secretToDelete := &corev1.Secret{
		ObjectMeta: metav1.ObjectMeta{
			Name:      "secret-delete",
			Namespace: defaultNamespace,
			Labels: map[string]string{
				"snapshot": "delete",
			},
		},
		Data: map[string][]byte{
			"ANOTHER_ENV": []byte("another-hello-world"),
		},
	}

	deploymentToRestore := &appsv1.Deployment{
		ObjectMeta: metav1.ObjectMeta{
			Name:   "deployment-restore",
			Labels: map[string]string{"snapshot": "restore"},
		},
		Spec: appsv1.DeploymentSpec{
			Replicas: intRef(1),
			Selector: &metav1.LabelSelector{
				MatchLabels: map[string]string{
					"snapshot": "restore",
				},
			},
			Template: corev1.PodTemplateSpec{
				ObjectMeta: metav1.ObjectMeta{
					Labels: map[string]string{
						"snapshot": "restore",
					},
				},
				Spec: corev1.PodSpec{
					Containers: []corev1.Container{
						{
							Name:  "example-container",
							Image: "nginx:1.25.0",
							Ports: []corev1.ContainerPort{
								{
									ContainerPort: 80,
								},
							},
						},
					},
				},
			},
		},
	}

	serviceToRestore := &corev1.Service{
		ObjectMeta: metav1.ObjectMeta{
			Name:      "snapshot-restore",
			Namespace: defaultNamespace,
			Labels: map[string]string{
				"snapshot": "restore",
			},
		},
		Spec: corev1.ServiceSpec{
			Ports: []corev1.ServicePort{
				{
					Name: "https",
					Port: 443,
				},
			},
			Type: corev1.ServiceTypeClusterIP,
		},
	}

	pvc := &corev1.PersistentVolumeClaim{
		ObjectMeta: metav1.ObjectMeta{
			Name:      "snapshot-pvc",
			Namespace: vClusterDefaultNamespace,
		},
		Spec: corev1.PersistentVolumeClaimSpec{
			AccessModes: []corev1.PersistentVolumeAccessMode{corev1.ReadWriteOnce},
			Resources: corev1.VolumeResourceRequirements{
				Requests: corev1.ResourceList{
					corev1.ResourceStorage: resource.MustParse("5Gi"),
				},
			},
		},
	}

	ginkgo.BeforeAll(func() {
		pods, err := f.HostClient.CoreV1().Pods(vClusterDefaultNamespace).List(f.Context, metav1.ListOptions{
			LabelSelector: "app=vcluster",
		})
		framework.ExpectNoError(err)
		framework.ExpectEqual(true, len(pods.Items) > 0)

<<<<<<< HEAD
		// skip restore if k0s
		isK0s := false
		for _, pod := range pods.Items {
			for _, container := range pod.Spec.InitContainers {
				if strings.Contains(container.Image, "k0s") {
					isK0s = true
					break
				}
			}
		}

		ginkgo.By("Create test resources")
		_, err = f.HostClient.CoreV1().PersistentVolumeClaims(pvc.Namespace).Create(f.Context, pvc, metav1.CreateOptions{})
		framework.ExpectNoError(err)

		if f.MultiNamespaceMode {
			vClusterDefaultNamespace = translate.NewMultiNamespaceTranslator(f.VClusterNamespace).HostNamespace(nil, defaultNamespace)
		}
=======
		// create a pvc we will use to store the snapshot
		pvc := &corev1.PersistentVolumeClaim{
			ObjectMeta: metav1.ObjectMeta{
				Name:      "snapshot-pvc",
				Namespace: f.VClusterNamespace,
			},
			Spec: corev1.PersistentVolumeClaimSpec{
				AccessModes: []corev1.PersistentVolumeAccessMode{corev1.ReadWriteOnce},
				Resources: corev1.VolumeResourceRequirements{
					Requests: corev1.ResourceList{
						corev1.ResourceStorage: resource.MustParse("5Gi"),
					},
				},
			},
		}
		_, err = f.HostClient.CoreV1().PersistentVolumeClaims(pvc.Namespace).Create(f.Context, pvc, metav1.CreateOptions{})
		framework.ExpectNoError(err)

		// get vCluster default namespace
		vClusterDefaultNamespace := f.VClusterNamespace
>>>>>>> 04a412c6

		// now create a service that should be there when we restore again
		_, err = f.VClusterClient.CoreV1().Services(defaultNamespace).Create(f.Context, serviceToRestore, metav1.CreateOptions{})
		framework.ExpectNoError(err)

		// now create a configmap that should be there when we restore again
		_, err = f.VClusterClient.CoreV1().ConfigMaps(defaultNamespace).Create(f.Context, configMapToRestore, metav1.CreateOptions{})
		framework.ExpectNoError(err)

		// now create a secret that should be there when we restore again
		_, err = f.VClusterClient.CoreV1().Secrets(defaultNamespace).Create(f.Context, secretToRestore, metav1.CreateOptions{})
		framework.ExpectNoError(err)

		// now create a deployment that should be there when we restore again
		_, err = f.VClusterClient.AppsV1().Deployments(defaultNamespace).Create(f.Context, deploymentToRestore, metav1.CreateOptions{})
		framework.ExpectNoError(err)

		ginkgo.By("Snapshot vcluster")
<<<<<<< HEAD
		if isK0s {
			cmd := exec.Command(
				"vcluster",
				"snapshot",
				f.VClusterName,
				"container:///tmp/snapshot.tar",
				"-n", f.VClusterNamespace,
				"--pod-exec",
			)
			cmd.Stdout = os.Stdout
			cmd.Stderr = os.Stderr
			err = cmd.Run()
			framework.ExpectNoError(err)
			ginkgo.Skip("Skip restore because this is unsupported in k0s")
		}

=======
>>>>>>> 04a412c6
		// regular snapshot
		cmd := exec.Command(
			"vcluster",
			"snapshot",
			f.VClusterName,
			"container:///snapshot-pvc/snapshot.tar",
			"-n", f.VClusterNamespace,
			"--pod-mount", "pvc:snapshot-pvc:/snapshot-pvc",
		)
		cmd.Stdout = os.Stdout
		cmd.Stderr = os.Stderr
		err = cmd.Run()
		framework.ExpectNoError(err)
	})

	ginkgo.It("Verify if only the resources in snapshot are available in vCluster after restore", func() {
		// now create a configmap that should be deleted by restore
		_, err := f.VClusterClient.CoreV1().ConfigMaps(defaultNamespace).Create(f.Context, configMapToDelete, metav1.CreateOptions{})
		framework.ExpectNoError(err)

		// now create a secret that should be deleted by restore
		_, err = f.VClusterClient.CoreV1().Secrets(defaultNamespace).Create(f.Context, secretToDelete, metav1.CreateOptions{})
		framework.ExpectNoError(err)

		// now create a service that should be deleted by restore
		_, err = f.VClusterClient.CoreV1().Services(defaultNamespace).Create(f.Context, &corev1.Service{
			ObjectMeta: metav1.ObjectMeta{
				Name:      "snapshot-delete",
				Namespace: defaultNamespace,
				Labels: map[string]string{
					"snapshot": "delete",
				},
			},
			Spec: corev1.ServiceSpec{
				Ports: []corev1.ServicePort{
					{
						Name: "http",
						Port: 80,
					},
				},
				Type: corev1.ServiceTypeClusterIP,
			},
		}, metav1.CreateOptions{})
		framework.ExpectNoError(err)

		// now restore the vCluster
		ginkgo.By("Restore vCluster")
		cmd = exec.Command(
			"vcluster",
			"restore",
			f.VClusterName,
			"container:///snapshot-pvc/snapshot.tar",
			"-n", f.VClusterNamespace,
			"--pod-mount", "pvc:snapshot-pvc:/snapshot-pvc",
		)
		cmd.Stdout = os.Stdout
		cmd.Stderr = os.Stderr
		err = cmd.Run()
		framework.ExpectNoError(err)

		// wait until vCluster is running
		err = wait.PollUntilContextTimeout(f.Context, time.Second, time.Minute*2, false, func(ctx context.Context) (done bool, err error) {
			newPods, _ := f.HostClient.CoreV1().Pods(f.VClusterNamespace).List(ctx, metav1.ListOptions{
				LabelSelector: "app=vcluster",
			})
			p := len(newPods.Items)
			if p > 0 {
				// rp, running pod counter
				rp := 0
				for _, pod := range newPods.Items {
					if pod.Status.Phase == corev1.PodRunning {
						rp = rp + 1
					}
				}
				if rp == p {
					return true, nil
				}
			}
			return false, nil
		})
		framework.ExpectNoError(err)

		ginkgo.By("Verify only resources created before snapshot are available")
		// wait until all vCluster replicas are running
		gomega.Eventually(func() error {
			pods, err := f.HostClient.CoreV1().Pods(vClusterDefaultNamespace).List(f.Context, metav1.ListOptions{
				LabelSelector: "app=vcluster,release=" + f.VClusterName,
			})
			framework.ExpectNoError(err)

			for _, pod := range pods.Items {
				if len(pod.Status.ContainerStatuses) == 0 {
					return fmt.Errorf("pod %s has no container status", pod.Name)
				}

				for _, container := range pod.Status.ContainerStatuses {
					if container.State.Running == nil || !container.Ready {
						return fmt.Errorf("pod %s container %s is not running", pod.Name, container.Name)
					}
				}
			}

			return nil
		}).WithPolling(time.Second).
			WithTimeout(framework.PollTimeout).
			Should(gomega.Succeed())

		// refresh the connection
		err = f.RefreshVirtualClient()
		framework.ExpectNoError(err)

		//Check configmap created before snapshot is available
		configmaps, err := f.VClusterClient.CoreV1().ConfigMaps(defaultNamespace).List(f.Context, metav1.ListOptions{
			LabelSelector: "snapshot=restore",
		})

		gomega.Expect(configmaps.Items).To(gomega.HaveLen(1))
		restoredConfigmap := configmaps.Items[0]
		gomega.Expect(restoredConfigmap.Data).To(gomega.Equal(configMapToRestore.Data))
		framework.ExpectNoError(err)

		//Check secret created before snapshot is available
		secrets, err := f.VClusterClient.CoreV1().Secrets(defaultNamespace).List(f.Context, metav1.ListOptions{
			LabelSelector: "snapshot=restore",
		})

		gomega.Expect(secrets.Items).To(gomega.HaveLen(1))
		restoredSecret := secrets.Items[0]
		gomega.Expect(restoredSecret.Data).To(gomega.Equal(secretToRestore.Data))
		framework.ExpectNoError(err)

		//Check deployment created before snapshot is available
		deployment, err := f.VClusterClient.AppsV1().Deployments(defaultNamespace).List(f.Context, metav1.ListOptions{
			LabelSelector: "snapshot=restore",
		})

		gomega.Expect(deployment.Items).To(gomega.HaveLen(1))
		framework.ExpectNoError(err)

		//Check configmap created after snapshot is not available
		gomega.Eventually(func() bool {
			configmaps, err := f.VClusterClient.CoreV1().ConfigMaps(defaultNamespace).List(f.Context, metav1.ListOptions{
				LabelSelector: "snapshot=delete",
			})

			if len(configmaps.Items) != 0 {
				return false
			}
			framework.ExpectNoError(err)
			return true
		}).WithPolling(time.Second).
			WithTimeout(framework.PollTimeout).
			Should(gomega.BeTrue())

		//Check secret created after snapshot is not available
		gomega.Eventually(func() bool {
			secrets, err := f.VClusterClient.CoreV1().Secrets(defaultNamespace).List(f.Context, metav1.ListOptions{
				LabelSelector: "snapshot=delete",
			})

			if len(secrets.Items) != 0 {
				return false
			}
			framework.ExpectNoError(err)
			return true
		}).WithPolling(time.Second).
			WithTimeout(framework.PollTimeout).
			Should(gomega.BeTrue())

		//Check service created after snapshot is not available
		gomega.Eventually(func() bool {
			deployment, err := f.VClusterClient.CoreV1().Services(defaultNamespace).List(f.Context, metav1.ListOptions{
				LabelSelector: "snapshot=delete",
			})

			if len(deployment.Items) != 0 {
				return false
			}
			framework.ExpectNoError(err)
			return true
		}).WithPolling(time.Second).
			WithTimeout(framework.PollTimeout * 2).
			Should(gomega.BeTrue())
	})

	ginkgo.It("Verify if deleted resources are recreated in vCluster after restore", func() {

		ginkgo.By("Delete resources that going to be restored")
		err := f.VClusterClient.CoreV1().ConfigMaps(defaultNamespace).Delete(f.Context, configMapToRestore.Name, metav1.DeleteOptions{})
		framework.ExpectNoError(err)

		//check configmap is deleted
		gomega.Eventually(func() error {
			_, err := f.VClusterClient.CoreV1().ConfigMaps(defaultNamespace).List(f.Context, metav1.ListOptions{
				LabelSelector: "snapshot=restore",
			})

			if err != nil {
				return nil
			}
			return err
		}).WithPolling(time.Second).
			WithTimeout(framework.PollTimeout).
			Should(gomega.Succeed())

		err = f.VClusterClient.CoreV1().Secrets(defaultNamespace).Delete(f.Context, secretToRestore.Name, metav1.DeleteOptions{})
		framework.ExpectNoError(err)

		//check secret is deleted
		gomega.Eventually(func() error {
			_, err := f.VClusterClient.CoreV1().Secrets(defaultNamespace).List(f.Context, metav1.ListOptions{
				LabelSelector: "snapshot=restore",
			})

			if err != nil {
				return nil
			}
			return err
		}).WithPolling(time.Second).
			WithTimeout(framework.PollTimeout).
			Should(gomega.Succeed())

		err = f.VClusterClient.AppsV1().Deployments(defaultNamespace).Delete(f.Context, deploymentToRestore.Name, metav1.DeleteOptions{})
		framework.ExpectNoError(err)

		//check deployment is deleted
		gomega.Eventually(func() error {
			_, err := f.VClusterClient.CoreV1().Secrets(defaultNamespace).List(f.Context, metav1.ListOptions{
				LabelSelector: "snapshot=restore",
			})

			if err != nil {
				return nil
			}
			return err
		}).WithPolling(time.Second).
			WithTimeout(framework.PollTimeout).
			Should(gomega.Succeed())

		// now restore the vCluster
		ginkgo.By("Restore vCluster")
		cmd = exec.Command(
			"vcluster",
			"restore",
			f.VClusterName,
			"container:///snapshot-pvc/snapshot.tar",
			"-n", f.VClusterNamespace,
			"--pod-mount", "pvc:snapshot-pvc:/snapshot-pvc",
		)
		cmd.Stdout = os.Stdout
		cmd.Stderr = os.Stderr
		err = cmd.Run()
		framework.ExpectNoError(err)

		// wait until vCluster is running
		err = wait.PollUntilContextTimeout(f.Context, time.Second, time.Minute*2, false, func(ctx context.Context) (done bool, err error) {
			newPods, _ := f.HostClient.CoreV1().Pods(f.VClusterNamespace).List(ctx, metav1.ListOptions{
				LabelSelector: "app=vcluster",
			})
			p := len(newPods.Items)
			if p > 0 {
				// rp, running pod counter
				rp := 0
				for _, pod := range newPods.Items {
					if pod.Status.Phase == corev1.PodRunning {
						rp = rp + 1
					}
				}
				if rp == p {
					return true, nil
				}
			}
			return false, nil
		})
		framework.ExpectNoError(err)

		// wait until all vCluster replicas are running
		gomega.Eventually(func() error {
			pods, err := f.HostClient.CoreV1().Pods(vClusterDefaultNamespace).List(f.Context, metav1.ListOptions{
				LabelSelector: "app=vcluster,release=" + f.VClusterName,
			})
			framework.ExpectNoError(err)

			for _, pod := range pods.Items {
				if len(pod.Status.ContainerStatuses) == 0 {
					return fmt.Errorf("pod %s has no container status", pod.Name)
				}

				for _, container := range pod.Status.ContainerStatuses {
					if container.State.Running == nil || !container.Ready {
						return fmt.Errorf("pod %s container %s is not running", pod.Name, container.Name)
					}
				}
			}
			return nil
		}).WithPolling(time.Second).
			WithTimeout(framework.PollTimeout).
			Should(gomega.Succeed())

		// refresh the connection
		err = f.RefreshVirtualClient()
		framework.ExpectNoError(err)

		ginkgo.By("Verify resources delete before snapshot are available")
		gomega.Eventually(func() map[string]string {
			configmaps, err := f.VClusterClient.CoreV1().ConfigMaps(defaultNamespace).List(f.Context, metav1.ListOptions{
				LabelSelector: "snapshot=restore",
			})

			if len(configmaps.Items) != 1 {
				return map[string]string{}
			}
			restoredConfigmap := configmaps.Items[0]
			framework.ExpectNoError(err)
			return restoredConfigmap.Data
		}).WithPolling(time.Second).
			WithTimeout(framework.PollTimeout).
			Should(gomega.Equal(configMapToRestore.Data))

		gomega.Eventually(func() map[string][]byte {
			secrets, err := f.VClusterClient.CoreV1().Secrets(defaultNamespace).List(f.Context, metav1.ListOptions{
				LabelSelector: "snapshot=restore",
			})

			if len(secrets.Items) != 1 {
				return map[string][]byte{}
			}
			restoredSecret := secrets.Items[0]
			framework.ExpectNoError(err)
			return restoredSecret.Data
		}).WithPolling(time.Second).
			WithTimeout(framework.PollTimeout).
			Should(gomega.Equal(secretToRestore.Data))

		gomega.Eventually(func() bool {
			deployment, err := f.VClusterClient.AppsV1().Deployments(defaultNamespace).List(f.Context, metav1.ListOptions{
				LabelSelector: "snapshot=restore",
			})

			if len(deployment.Items) != 1 {
				return false
			}
			framework.ExpectNoError(err)
			return len(deployment.Items) == 1
		}).WithPolling(time.Second).
			WithTimeout(framework.PollTimeout * 2).
			Should(gomega.BeTrue())
	})

	ginkgo.AfterAll(func() {
		// delete the snapshot pvc
		err := f.HostClient.CoreV1().PersistentVolumeClaims(pvc.Namespace).Delete(f.Context, pvc.Name, metav1.DeleteOptions{})
		framework.ExpectNoError(err)

		gomega.Eventually(func() error {
			// create namespace
			_, err := f.VClusterClient.CoreV1().Namespaces().Create(f.Context, &corev1.Namespace{
				ObjectMeta: metav1.ObjectMeta{
					Name: "snapshot-test",
				},
			}, metav1.CreateOptions{})
			if err != nil && !kerrors.IsAlreadyExists(err) {
				return err
			}

			// wait until the default service account gets created
			_, err = f.VClusterClient.CoreV1().ServiceAccounts("snapshot-test").Get(f.Context, "default", metav1.GetOptions{})
			if err != nil {
				return err
			}

			return nil
		}).WithPolling(time.Second).
			WithTimeout(framework.PollTimeout).
			Should(gomega.Succeed())

		// delete the namespace
		err = f.VClusterClient.CoreV1().Namespaces().Delete(f.Context, "snapshot-test", metav1.DeleteOptions{})
		framework.ExpectNoError(err)
	})

})

func intRef(i int32) *int32 {
	return &i
}<|MERGE_RESOLUTION|>--- conflicted
+++ resolved
@@ -5,6 +5,7 @@
 	"fmt"
 	"os"
 	"os/exec"
+	"strings"
 	"time"
 
 	"github.com/loft-sh/vcluster/test/framework"
@@ -152,7 +153,6 @@
 		framework.ExpectNoError(err)
 		framework.ExpectEqual(true, len(pods.Items) > 0)
 
-<<<<<<< HEAD
 		// skip restore if k0s
 		isK0s := false
 		for _, pod := range pods.Items {
@@ -168,31 +168,7 @@
 		_, err = f.HostClient.CoreV1().PersistentVolumeClaims(pvc.Namespace).Create(f.Context, pvc, metav1.CreateOptions{})
 		framework.ExpectNoError(err)
 
-		if f.MultiNamespaceMode {
-			vClusterDefaultNamespace = translate.NewMultiNamespaceTranslator(f.VClusterNamespace).HostNamespace(nil, defaultNamespace)
-		}
-=======
-		// create a pvc we will use to store the snapshot
-		pvc := &corev1.PersistentVolumeClaim{
-			ObjectMeta: metav1.ObjectMeta{
-				Name:      "snapshot-pvc",
-				Namespace: f.VClusterNamespace,
-			},
-			Spec: corev1.PersistentVolumeClaimSpec{
-				AccessModes: []corev1.PersistentVolumeAccessMode{corev1.ReadWriteOnce},
-				Resources: corev1.VolumeResourceRequirements{
-					Requests: corev1.ResourceList{
-						corev1.ResourceStorage: resource.MustParse("5Gi"),
-					},
-				},
-			},
-		}
-		_, err = f.HostClient.CoreV1().PersistentVolumeClaims(pvc.Namespace).Create(f.Context, pvc, metav1.CreateOptions{})
-		framework.ExpectNoError(err)
-
-		// get vCluster default namespace
 		vClusterDefaultNamespace := f.VClusterNamespace
->>>>>>> 04a412c6
 
 		// now create a service that should be there when we restore again
 		_, err = f.VClusterClient.CoreV1().Services(defaultNamespace).Create(f.Context, serviceToRestore, metav1.CreateOptions{})
@@ -211,7 +187,6 @@
 		framework.ExpectNoError(err)
 
 		ginkgo.By("Snapshot vcluster")
-<<<<<<< HEAD
 		if isK0s {
 			cmd := exec.Command(
 				"vcluster",
@@ -228,8 +203,6 @@
 			ginkgo.Skip("Skip restore because this is unsupported in k0s")
 		}
 
-=======
->>>>>>> 04a412c6
 		// regular snapshot
 		cmd := exec.Command(
 			"vcluster",
