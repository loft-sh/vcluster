package snapshot

import (
	"context"
	"fmt"
	"os"
	"os/exec"
	"strings"
	"time"

	"github.com/loft-sh/vcluster/pkg/util/translate"
	"github.com/loft-sh/vcluster/test/framework"
	"github.com/onsi/ginkgo/v2"
	"github.com/onsi/gomega"
	appsv1 "k8s.io/api/apps/v1"
	corev1 "k8s.io/api/core/v1"
	kerrors "k8s.io/apimachinery/pkg/api/errors"
	"k8s.io/apimachinery/pkg/api/resource"
	metav1 "k8s.io/apimachinery/pkg/apis/meta/v1"
	"k8s.io/apimachinery/pkg/util/wait"
)

var _ = ginkgo.Describe("Snapshot and restore VCluster", ginkgo.Ordered, func() {
	f := framework.DefaultFramework
	vClusterDefaultNamespace := f.VClusterNamespace
	defaultNamespace := "default"
	cmd := &exec.Cmd{}

	configMapToRestore := &corev1.ConfigMap{
		ObjectMeta: metav1.ObjectMeta{
			Name:      "configmap-restore",
			Namespace: defaultNamespace,
			Labels: map[string]string{
				"snapshot": "restore",
			},
		},
		Data: map[string]string{
			"somekey": "somevalue",
		},
	}

	configMapToDelete := &corev1.ConfigMap{
		ObjectMeta: metav1.ObjectMeta{
			Name:      "configmap-delete",
			Namespace: defaultNamespace,
			Labels: map[string]string{
				"snapshot": "delete",
			},
		},
		Data: map[string]string{
			"somesome": "somevalue",
		},
	}

	secretToRestore := &corev1.Secret{
		ObjectMeta: metav1.ObjectMeta{
			Name:      "secret-restore",
			Namespace: defaultNamespace,
			Labels: map[string]string{
				"snapshot": "restore",
			},
		},
		Data: map[string][]byte{
			"BOO_BAR": []byte("hello-world"),
		},
	}

	secretToDelete := &corev1.Secret{
		ObjectMeta: metav1.ObjectMeta{
			Name:      "secret-delete",
			Namespace: defaultNamespace,
			Labels: map[string]string{
				"snapshot": "delete",
			},
		},
		Data: map[string][]byte{
			"ANOTHER_ENV": []byte("another-hello-world"),
		},
	}

	deploymentToRestore := &appsv1.Deployment{
		ObjectMeta: metav1.ObjectMeta{
			Name:   "deployment-restore",
			Labels: map[string]string{"snapshot": "restore"},
		},
		Spec: appsv1.DeploymentSpec{
			Replicas: intRef(1),
			Selector: &metav1.LabelSelector{
				MatchLabels: map[string]string{
					"snapshot": "restore",
				},
			},
			Template: corev1.PodTemplateSpec{
				ObjectMeta: metav1.ObjectMeta{
					Labels: map[string]string{
						"snapshot": "restore",
					},
				},
				Spec: corev1.PodSpec{
					Containers: []corev1.Container{
						{
							Name:  "example-container",
							Image: "nginx:1.25.0",
							Ports: []corev1.ContainerPort{
								{
									ContainerPort: 80,
								},
							},
						},
					},
				},
			},
		},
	}

	serviceToRestore := &corev1.Service{
		ObjectMeta: metav1.ObjectMeta{
			Name:      "snapshot-restore",
			Namespace: defaultNamespace,
			Labels: map[string]string{
				"snapshot": "restore",
			},
		},
		Spec: corev1.ServiceSpec{
			Ports: []corev1.ServicePort{
				{
					Name: "https",
					Port: 443,
				},
			},
			Type: corev1.ServiceTypeClusterIP,
		},
	}

	pvc := &corev1.PersistentVolumeClaim{
		ObjectMeta: metav1.ObjectMeta{
			Name:      "snapshot-pvc",
			Namespace: f.VClusterNamespace,
		},
		Spec: corev1.PersistentVolumeClaimSpec{
			AccessModes: []corev1.PersistentVolumeAccessMode{corev1.ReadWriteOnce},
			Resources: corev1.VolumeResourceRequirements{
				Requests: corev1.ResourceList{
					corev1.ResourceStorage: resource.MustParse("5Gi"),
				},
			},
		},
	}

	ginkgo.BeforeAll(func() {
		ginkgo.By("run vCluster snapshot")
		pods, err := f.HostClient.CoreV1().Pods(f.VClusterNamespace).List(f.Context, metav1.ListOptions{
			LabelSelector: "app=vcluster",
		})
		framework.ExpectNoError(err)
		framework.ExpectEqual(true, len(pods.Items) > 0)

		// skip restore if k0s
		for _, pod := range pods.Items {
			for _, container := range pod.Spec.InitContainers {
				if strings.Contains(container.Image, "k0s") {
					ginkgo.Skip("Skip restore for k0s.")
				}
			}
		}

		_, err = f.HostClient.CoreV1().PersistentVolumeClaims(pvc.Namespace).Create(f.Context, pvc, metav1.CreateOptions{})
		framework.ExpectNoError(err)

		if f.MultiNamespaceMode {
			vClusterDefaultNamespace = translate.NewMultiNamespaceTranslator(f.VClusterNamespace).HostNamespace(nil, defaultNamespace)
		}

		_, err = f.VClusterClient.CoreV1().Services(defaultNamespace).Create(f.Context, serviceToRestore, metav1.CreateOptions{})
		framework.ExpectNoError(err)

		// now create a configmap that should be there when we restore again
		_, err = f.VClusterClient.CoreV1().ConfigMaps(defaultNamespace).Create(f.Context, configMapToRestore, metav1.CreateOptions{})
		framework.ExpectNoError(err)

		// now create a secret that should be there when we restore again
		_, err = f.VClusterClient.CoreV1().Secrets(defaultNamespace).Create(f.Context, secretToRestore, metav1.CreateOptions{})
		framework.ExpectNoError(err)

		// now create a deployment that should be there when we restore again
		_, err = f.VClusterClient.AppsV1().Deployments(defaultNamespace).Create(f.Context, deploymentToRestore, metav1.CreateOptions{})
		framework.ExpectNoError(err)

		ginkgo.By("Snapshot vcluster")
		cmd := exec.Command(
			"vcluster",
			"snapshot",
			f.VClusterName,
			"container:///snapshot-pvc/snapshot.tar",
			"-n", f.VClusterNamespace,
			"--pod-mount", "pvc:snapshot-pvc:/snapshot-pvc",
		)
		cmd.Stdout = os.Stdout
		cmd.Stderr = os.Stderr
		err = cmd.Run()
		framework.ExpectNoError(err)

		// now create a configmap that should be deleted by restore
		_, err = f.VClusterClient.CoreV1().ConfigMaps(defaultNamespace).Create(f.Context, configMapToDelete, metav1.CreateOptions{})
		framework.ExpectNoError(err)

		// now create a secret that should be deleted by restore
		_, err = f.VClusterClient.CoreV1().Secrets(defaultNamespace).Create(f.Context, secretToDelete, metav1.CreateOptions{})
		framework.ExpectNoError(err)

		// delete deployment that should be restored
		err = f.VClusterClient.AppsV1().Deployments(defaultNamespace).Delete(f.Context, deploymentToRestore.Name, metav1.DeleteOptions{})
		framework.ExpectNoError(err)

	})

	ginkgo.AfterAll(func() {
		// delete the snapshot pvc
		err := f.HostClient.CoreV1().PersistentVolumeClaims(pvc.Namespace).Delete(f.Context, pvc.Name, metav1.DeleteOptions{})
		framework.ExpectNoError(err)
	})

	ginkgo.It("Restore should overwrite data", func() {
		// now delete the serviceToRestore
		err := f.VClusterClient.CoreV1().Services(defaultNamespace).Delete(f.Context, "snapshot-restore", metav1.DeleteOptions{})
		framework.ExpectNoError(err)

		// now create a serviceToRestore that should not be there when we restore
		_, err = f.VClusterClient.CoreV1().Services(defaultNamespace).Create(f.Context, &corev1.Service{
			ObjectMeta: metav1.ObjectMeta{
				Name:      "snapshot-delete",
				Namespace: defaultNamespace,
				Labels: map[string]string{
					"snapshot": "delete",
				},
			},
			Spec: corev1.ServiceSpec{
				Ports: []corev1.ServicePort{
					{
						Name: "http",
						Port: 80,
					},
				},
				Type: corev1.ServiceTypeClusterIP,
			},
		}, metav1.CreateOptions{})
		framework.ExpectNoError(err)

		// check for the serviceToRestore getting deleted
		gomega.Eventually(func() int {
			services, err := f.HostClient.CoreV1().Services(vClusterDefaultNamespace).List(f.Context, metav1.ListOptions{
				LabelSelector: "snapshot=delete",
			})
			framework.ExpectNoError(err)
			return len(services.Items)
		}).WithPolling(time.Second).
			WithTimeout(framework.PollTimeout).
			Should(gomega.Equal(1))

		// now restore the vCluster
		ginkgo.By("Restore vCluster")
		cmd = exec.Command(
			"vcluster",
			"restore",
			f.VClusterName,
			"container:///snapshot-pvc/snapshot.tar",
			"-n", f.VClusterNamespace,
			"--pod-mount", "pvc:snapshot-pvc:/snapshot-pvc",
		)
		cmd.Stdout = os.Stdout
		cmd.Stderr = os.Stderr
		err = cmd.Run()
		framework.ExpectNoError(err)

		// wait until vCluster is running
		err = wait.PollUntilContextTimeout(f.Context, time.Second, time.Minute*2, false, func(ctx context.Context) (done bool, err error) {
			newPods, _ := f.HostClient.CoreV1().Pods(f.VClusterNamespace).List(ctx, metav1.ListOptions{
				LabelSelector: "app=vcluster",
			})
			p := len(newPods.Items)
			if p > 0 {
				// rp, running pod counter
				rp := 0
				for _, pod := range newPods.Items {
					if pod.Status.Phase == corev1.PodRunning {
						rp = rp + 1
					}
				}
				if rp == p {
					return true, nil
				}
			}
			return false, nil
		})
		framework.ExpectNoError(err)

		// check for the serviceToRestore getting deleted
		gomega.Eventually(func() int {
			services, err := f.HostClient.CoreV1().Services(vClusterDefaultNamespace).List(f.Context, metav1.ListOptions{
				LabelSelector: "snapshot=delete",
			})
			framework.ExpectNoError(err)
			return len(services.Items)
		}).WithPolling(time.Second).
			WithTimeout(framework.PollTimeout).
			Should(gomega.Equal(0))

		// check for the serviceToRestore getting created
		gomega.Eventually(func() int {
			services, err := f.HostClient.CoreV1().Services(vClusterDefaultNamespace).List(f.Context, metav1.ListOptions{
				LabelSelector: "snapshot=restore",
			})
			framework.ExpectNoError(err)
			return len(services.Items)
		}).WithPolling(time.Second).
			WithTimeout(framework.PollTimeout).
			Should(gomega.Equal(1))

		// wait until all vCluster replicas are running
		gomega.Eventually(func() error {
			pods, err := f.HostClient.CoreV1().Pods(f.VClusterNamespace).List(f.Context, metav1.ListOptions{
				LabelSelector: "app=vcluster,release=" + f.VClusterName,
			})
			framework.ExpectNoError(err)

			for _, pod := range pods.Items {
				if len(pod.Status.ContainerStatuses) == 0 {
					return fmt.Errorf("pod %s has no container status", pod.Name)
				}

				for _, container := range pod.Status.ContainerStatuses {
					if container.State.Running == nil || !container.Ready {
						return fmt.Errorf("pod %s container %s is not running", pod.Name, container.Name)
					}
				}
			}

			return nil
		}).WithPolling(time.Second).
			WithTimeout(framework.PollTimeout).
			Should(gomega.Succeed())

		// refresh the connection
		err = f.RefreshVirtualClient()
		framework.ExpectNoError(err)

<<<<<<< HEAD
		//check after restore configmap is deleted
		gomega.Eventually(func() error {
			_, err := f.VClusterClient.CoreV1().ConfigMaps(defaultNamespace).List(f.Context, metav1.ListOptions{
				LabelSelector: "snapshot=delete",
			})

			if err != nil {
				return nil
			}
			return err
		}).WithPolling(time.Second).
			WithTimeout(framework.PollTimeout).
			Should(gomega.Succeed())

		//check after restore not snapshoted secret is deleted
		gomega.Eventually(func() error {
			_, err := f.VClusterClient.CoreV1().Secrets(defaultNamespace).List(f.Context, metav1.ListOptions{
				LabelSelector: "snapshot=delete",
			})

			if err != nil {
				return nil
			}
			return err
		}).WithPolling(time.Second).
			WithTimeout(framework.PollTimeout).
			Should(gomega.Succeed())
=======
		// create new namespace and wait until the default service account gets created
		gomega.Eventually(func() error {
			// create namespace
			_, err := f.VClusterClient.CoreV1().Namespaces().Create(f.Context, &corev1.Namespace{
				ObjectMeta: metav1.ObjectMeta{
					Name: "snapshot-test",
				},
			}, metav1.CreateOptions{})
			if err != nil && !kerrors.IsAlreadyExists(err) {
				return err
			}

			// wait until the default service account gets created
			_, err = f.VClusterClient.CoreV1().ServiceAccounts("snapshot-test").Get(f.Context, "default", metav1.GetOptions{})
			if err != nil {
				return err
			}

			return nil
		}).WithPolling(time.Second).
			WithTimeout(framework.PollTimeout).
			Should(gomega.Succeed())

		// delete the namespace
		err = f.VClusterClient.CoreV1().Namespaces().Delete(f.Context, "snapshot-test", metav1.DeleteOptions{})
		framework.ExpectNoError(err)
>>>>>>> 215680e1
	})

	ginkgo.It("Check if expected resources are available after restore", func() {
		gomega.Eventually(func() map[string]string {
			configmaps, err := f.VClusterClient.CoreV1().ConfigMaps(defaultNamespace).List(f.Context, metav1.ListOptions{
				LabelSelector: "snapshot=restore",
			})

			if len(configmaps.Items) != 1 {
				return map[string]string{}
			}
			restoredConfigmap := configmaps.Items[0]
			framework.ExpectNoError(err)
			return restoredConfigmap.Data
		}).WithPolling(time.Second).
			WithTimeout(framework.PollTimeout).
			Should(gomega.Equal(configMapToRestore.Data))

		gomega.Eventually(func() map[string][]byte {
			secrets, err := f.VClusterClient.CoreV1().Secrets(defaultNamespace).List(f.Context, metav1.ListOptions{
				LabelSelector: "snapshot=restore",
			})

			if len(secrets.Items) != 1 {
				return map[string][]byte{}
			}
			restoredSecret := secrets.Items[0]
			framework.ExpectNoError(err)
			return restoredSecret.Data
		}).WithPolling(time.Second).
			WithTimeout(framework.PollTimeout).
			Should(gomega.Equal(secretToRestore.Data))

		gomega.Eventually(func() bool {
			deployment, err := f.VClusterClient.AppsV1().Deployments(defaultNamespace).List(f.Context, metav1.ListOptions{
				LabelSelector: "snapshot=restore",
			})

			if len(deployment.Items) != 1 {
				fmt.Println(deployment.Items)
				fmt.Println(err)
				return false
			}
			framework.ExpectNoError(err)
			return len(deployment.Items) == 1
		}).WithPolling(time.Second).
			WithTimeout(framework.PollTimeout * 2).
			Should(gomega.BeTrue())
	})

})

func intRef(i int32) *int32 {
	return &i
}<|MERGE_RESOLUTION|>--- conflicted
+++ resolved
@@ -344,7 +344,6 @@
 		err = f.RefreshVirtualClient()
 		framework.ExpectNoError(err)
 
-<<<<<<< HEAD
 		//check after restore configmap is deleted
 		gomega.Eventually(func() error {
 			_, err := f.VClusterClient.CoreV1().ConfigMaps(defaultNamespace).List(f.Context, metav1.ListOptions{
@@ -372,7 +371,55 @@
 		}).WithPolling(time.Second).
 			WithTimeout(framework.PollTimeout).
 			Should(gomega.Succeed())
-=======
+	})
+
+	ginkgo.It("Check if expected resources are available after restore", func() {
+		gomega.Eventually(func() map[string]string {
+			configmaps, err := f.VClusterClient.CoreV1().ConfigMaps(defaultNamespace).List(f.Context, metav1.ListOptions{
+				LabelSelector: "snapshot=restore",
+			})
+
+			if len(configmaps.Items) != 1 {
+				return map[string]string{}
+			}
+			restoredConfigmap := configmaps.Items[0]
+			framework.ExpectNoError(err)
+			return restoredConfigmap.Data
+		}).WithPolling(time.Second).
+			WithTimeout(framework.PollTimeout).
+			Should(gomega.Equal(configMapToRestore.Data))
+
+		gomega.Eventually(func() map[string][]byte {
+			secrets, err := f.VClusterClient.CoreV1().Secrets(defaultNamespace).List(f.Context, metav1.ListOptions{
+				LabelSelector: "snapshot=restore",
+			})
+
+			if len(secrets.Items) != 1 {
+				return map[string][]byte{}
+			}
+			restoredSecret := secrets.Items[0]
+			framework.ExpectNoError(err)
+			return restoredSecret.Data
+		}).WithPolling(time.Second).
+			WithTimeout(framework.PollTimeout).
+			Should(gomega.Equal(secretToRestore.Data))
+
+		gomega.Eventually(func() bool {
+			deployment, err := f.VClusterClient.AppsV1().Deployments(defaultNamespace).List(f.Context, metav1.ListOptions{
+				LabelSelector: "snapshot=restore",
+			})
+
+			if len(deployment.Items) != 1 {
+				fmt.Println(deployment.Items)
+				fmt.Println(err)
+				return false
+			}
+			framework.ExpectNoError(err)
+			return len(deployment.Items) == 1
+		}).WithPolling(time.Second).
+			WithTimeout(framework.PollTimeout * 2).
+			Should(gomega.BeTrue())
+
 		// create new namespace and wait until the default service account gets created
 		gomega.Eventually(func() error {
 			// create namespace
@@ -397,60 +444,38 @@
 			Should(gomega.Succeed())
 
 		// delete the namespace
-		err = f.VClusterClient.CoreV1().Namespaces().Delete(f.Context, "snapshot-test", metav1.DeleteOptions{})
-		framework.ExpectNoError(err)
->>>>>>> 215680e1
+		err := f.VClusterClient.CoreV1().Namespaces().Delete(f.Context, "snapshot-test", metav1.DeleteOptions{})
+		framework.ExpectNoError(err)
 	})
 
-	ginkgo.It("Check if expected resources are available after restore", func() {
-		gomega.Eventually(func() map[string]string {
-			configmaps, err := f.VClusterClient.CoreV1().ConfigMaps(defaultNamespace).List(f.Context, metav1.ListOptions{
-				LabelSelector: "snapshot=restore",
-			})
-
-			if len(configmaps.Items) != 1 {
-				return map[string]string{}
-			}
-			restoredConfigmap := configmaps.Items[0]
-			framework.ExpectNoError(err)
-			return restoredConfigmap.Data
-		}).WithPolling(time.Second).
-			WithTimeout(framework.PollTimeout).
-			Should(gomega.Equal(configMapToRestore.Data))
-
-		gomega.Eventually(func() map[string][]byte {
-			secrets, err := f.VClusterClient.CoreV1().Secrets(defaultNamespace).List(f.Context, metav1.ListOptions{
-				LabelSelector: "snapshot=restore",
-			})
-
-			if len(secrets.Items) != 1 {
-				return map[string][]byte{}
-			}
-			restoredSecret := secrets.Items[0]
-			framework.ExpectNoError(err)
-			return restoredSecret.Data
-		}).WithPolling(time.Second).
-			WithTimeout(framework.PollTimeout).
-			Should(gomega.Equal(secretToRestore.Data))
-
-		gomega.Eventually(func() bool {
-			deployment, err := f.VClusterClient.AppsV1().Deployments(defaultNamespace).List(f.Context, metav1.ListOptions{
-				LabelSelector: "snapshot=restore",
-			})
-
-			if len(deployment.Items) != 1 {
-				fmt.Println(deployment.Items)
-				fmt.Println(err)
-				return false
-			}
-			framework.ExpectNoError(err)
-			return len(deployment.Items) == 1
-		}).WithPolling(time.Second).
-			WithTimeout(framework.PollTimeout * 2).
-			Should(gomega.BeTrue())
-	})
-
+	// create new namespace and wait until the default service account gets created
+	gomega.Eventually(func() error {
+		// create namespace
+		_, err := f.VClusterClient.CoreV1().Namespaces().Create(f.Context, &corev1.Namespace{
+			ObjectMeta: metav1.ObjectMeta{
+				Name: "snapshot-test",
+			},
+		}, metav1.CreateOptions{})
+		if err != nil && !kerrors.IsAlreadyExists(err) {
+			return err
+		}
+
+		// wait until the default service account gets created
+		_, err = f.VClusterClient.CoreV1().ServiceAccounts("snapshot-test").Get(f.Context, "default", metav1.GetOptions{})
+		if err != nil {
+			return err
+		}
+
+		return nil
+	}).WithPolling(time.Second).
+		WithTimeout(framework.PollTimeout).
+		Should(gomega.Succeed())
+
+	// delete the namespace
+	err := f.VClusterClient.CoreV1().Namespaces().Delete(f.Context, "snapshot-test", metav1.DeleteOptions{})
+	framework.ExpectNoError(err)
 })
+
 
 func intRef(i int32) *int32 {
 	return &i
