package snapshot

import (
	"context"
	"fmt"
	"os"
	"os/exec"
	"strings"
	"time"

	"github.com/loft-sh/vcluster/pkg/util/translate"
	"github.com/loft-sh/vcluster/test/framework"
	"github.com/onsi/ginkgo/v2"
	"github.com/onsi/gomega"
	appsv1 "k8s.io/api/apps/v1"
	corev1 "k8s.io/api/core/v1"
	"k8s.io/apimachinery/pkg/api/resource"
	metav1 "k8s.io/apimachinery/pkg/apis/meta/v1"
	"k8s.io/apimachinery/pkg/util/wait"
)

var _ = ginkgo.Describe("Snapshot and restore VCluster", ginkgo.Ordered, func() {
	f := framework.DefaultFramework
	vClusterDefaultNamespace := f.VClusterNamespace
	defaultNamespace := "default"
	cmd := &exec.Cmd{}

	configMapToRestore := &corev1.ConfigMap{
		ObjectMeta: metav1.ObjectMeta{
			Name:      "configmap-restore",
			Namespace: defaultNamespace,
			Labels: map[string]string{
				"snapshot": "restore",
			},
		},
		Data: map[string]string{
			"somekey": "somevalue",
		},
	}

	configMapToDelete := &corev1.ConfigMap{
		ObjectMeta: metav1.ObjectMeta{
			Name:      "configmap-delete",
			Namespace: defaultNamespace,
			Labels: map[string]string{
				"snapshot": "delete",
			},
		},
		Data: map[string]string{
			"somesome": "somevalue",
		},
	}

	secretToRestore := &corev1.Secret{
		ObjectMeta: metav1.ObjectMeta{
			Name:      "secret-restore",
			Namespace: defaultNamespace,
			Labels: map[string]string{
				"snapshot": "restore",
			},
		},
		Data: map[string][]byte{
			"BOO_BAR": []byte("hello-world"),
		},
	}

	secretToDelete := &corev1.Secret{
		ObjectMeta: metav1.ObjectMeta{
			Name:      "secret-delete",
			Namespace: defaultNamespace,
			Labels: map[string]string{
				"snapshot": "delete",
			},
		},
		Data: map[string][]byte{
			"ANOTHER_ENV": []byte("another-hello-world"),
		},
	}

	deploymentToRestore := &appsv1.Deployment{
		ObjectMeta: metav1.ObjectMeta{
			Name:   "deployment-restore",
			Labels: map[string]string{"snapshot": "restore"},
		},
		Spec: appsv1.DeploymentSpec{
			Replicas: intRef(1),
			Selector: &metav1.LabelSelector{
				MatchLabels: map[string]string{
					"snapshot": "restore",
				},
			},
			Template: corev1.PodTemplateSpec{
				ObjectMeta: metav1.ObjectMeta{
					Labels: map[string]string{
						"snapshot": "restore",
					},
				},
				Spec: corev1.PodSpec{
					Containers: []corev1.Container{
						{
							Name:  "example-container",
							Image: "nginx:1.25.0",
							Ports: []corev1.ContainerPort{
								{
									ContainerPort: 80,
								},
							},
						},
					},
				},
			},
		},
	}

	pvc := &corev1.PersistentVolumeClaim{
		ObjectMeta: metav1.ObjectMeta{
			Name:      "snapshot-pvc",
			Namespace: f.VClusterNamespace,
		},
		Spec: corev1.PersistentVolumeClaimSpec{
			AccessModes: []corev1.PersistentVolumeAccessMode{corev1.ReadWriteMany},
			Resources: corev1.VolumeResourceRequirements{
				Requests: corev1.ResourceList{
					corev1.ResourceStorage: resource.MustParse("5Gi"),
				},
			},
		},
	}

	ginkgo.BeforeAll(func() {
		ginkgo.By("run vCluster snapshot")
		pods, err := f.HostClient.CoreV1().Pods(f.VClusterNamespace).List(f.Context, metav1.ListOptions{
			LabelSelector: "app=vcluster",
		})
		framework.ExpectNoError(err)
		framework.ExpectEqual(true, len(pods.Items) > 0)

		// skip restore if k0s
		for _, pod := range pods.Items {
			for _, container := range pod.Spec.InitContainers {
				if strings.Contains(container.Image, "k0s") {
					ginkgo.Skip("Skip restore for k0s.")
				}
			}
		}

		_, err = f.HostClient.CoreV1().PersistentVolumeClaims(pvc.Namespace).Create(f.Context, pvc, metav1.CreateOptions{})
		framework.ExpectNoError(err)

		if f.MultiNamespaceMode {
			vClusterDefaultNamespace = translate.NewMultiNamespaceTranslator(f.VClusterNamespace).HostNamespace(nil, defaultNamespace)
		}

		// now create a service that should be there when we restore again
		_, err = f.VClusterClient.CoreV1().Services(defaultNamespace).Create(f.Context, &corev1.Service{
			ObjectMeta: metav1.ObjectMeta{
				Name:      "snapshot-restore",
				Namespace: defaultNamespace,
				Labels: map[string]string{
					"snapshot": "restore",
				},
			},
			Spec: corev1.ServiceSpec{
				Ports: []corev1.ServicePort{
					{
						Name: "https",
						Port: 443,
					},
				},
				Type: corev1.ServiceTypeClusterIP,
			},
		}, metav1.CreateOptions{})
		framework.ExpectNoError(err)

<<<<<<< HEAD
		// now create a configmap that should be there when we restore again
		_, err = f.VClusterClient.CoreV1().ConfigMaps(defaultNamespace).Create(f.Context, configMapToRestore, metav1.CreateOptions{})
		framework.ExpectNoError(err)
=======
		ginkgo.By("Snapshot vcluster")
		if isK0s {
			cmd := exec.Command(
				"vcluster",
				"snapshot",
				f.VClusterName,
				"container:///tmp/snapshot.tar",
				"-n", f.VClusterNamespace,
				"--pod-exec",
			)
			cmd.Stdout = os.Stdout
			cmd.Stderr = os.Stderr
			err = cmd.Run()
			framework.ExpectNoError(err)
>>>>>>> 7c4d149f

		// now create a secret that should be there when we restore again
		_, err = f.VClusterClient.CoreV1().Secrets(defaultNamespace).Create(f.Context, secretToRestore, metav1.CreateOptions{})
		framework.ExpectNoError(err)

		// now create a deployment that should be there when we restore again
		_, err = f.VClusterClient.AppsV1().Deployments(defaultNamespace).Create(f.Context, deploymentToRestore, metav1.CreateOptions{})
		framework.ExpectNoError(err)

		ginkgo.By("Snapshot vcluster")
		// regular snapshot
		cmd := exec.Command(
			"vcluster",
			"snapshot",
			f.VClusterName,
			"container:///snapshot-pvc/snapshot.tar",
			"-n", f.VClusterNamespace,
			"--pod-mount", "pvc:snapshot-pvc:/snapshot-pvc",
		)
		cmd.Stdout = os.Stdout
		cmd.Stderr = os.Stderr
		err = cmd.Run()
		framework.ExpectNoError(err)

		// now create a configmap that should be deleted by restore
		_, err = f.VClusterClient.CoreV1().ConfigMaps(defaultNamespace).Create(f.Context, configMapToDelete, metav1.CreateOptions{})
		framework.ExpectNoError(err)

		// now create a secret that should be deleted by restore
		_, err = f.VClusterClient.CoreV1().Secrets(defaultNamespace).Create(f.Context, secretToDelete, metav1.CreateOptions{})
		framework.ExpectNoError(err)

		// delete deployment that should be restored
		err = f.VClusterClient.AppsV1().Deployments(defaultNamespace).Delete(f.Context, deploymentToRestore.Name, metav1.DeleteOptions{})
		framework.ExpectNoError(err)

	})

	ginkgo.AfterAll(func() {
		// delete the snapshot pvc
		err := f.HostClient.CoreV1().PersistentVolumeClaims(pvc.Namespace).Delete(f.Context, pvc.Name, metav1.DeleteOptions{})
		framework.ExpectNoError(err)
	})

	ginkgo.It("Restore should overwrite data", func() {
		// now delete the service
		err := f.VClusterClient.CoreV1().Services(defaultNamespace).Delete(f.Context, "snapshot-restore", metav1.DeleteOptions{})
		framework.ExpectNoError(err)

		// now create a service that should not be there when we restore
		_, err = f.VClusterClient.CoreV1().Services(defaultNamespace).Create(f.Context, &corev1.Service{
			ObjectMeta: metav1.ObjectMeta{
				Name:      "snapshot-delete",
				Namespace: defaultNamespace,
				Labels: map[string]string{
					"snapshot": "delete",
				},
			},
			Spec: corev1.ServiceSpec{
				Ports: []corev1.ServicePort{
					{
						Name: "http",
						Port: 80,
					},
				},
				Type: corev1.ServiceTypeClusterIP,
			},
		}, metav1.CreateOptions{})
		framework.ExpectNoError(err)

		// check for the service getting deleted
		gomega.Eventually(func() int {
			services, err := f.HostClient.CoreV1().Services(vClusterDefaultNamespace).List(f.Context, metav1.ListOptions{
				LabelSelector: "snapshot=delete",
			})
			framework.ExpectNoError(err)
			return len(services.Items)
		}).WithPolling(time.Second).
			WithTimeout(framework.PollTimeout).
			Should(gomega.Equal(1))

		// now restore the vCluster
		ginkgo.By("Restore vCluster")
		cmd = exec.Command(
			"vcluster",
			"restore",
			f.VClusterName,
			"container:///snapshot-pvc/snapshot.tar",
			"-n", f.VClusterNamespace,
			"--pod-mount", "pvc:snapshot-pvc:/snapshot-pvc",
		)
		cmd.Stdout = os.Stdout
		cmd.Stderr = os.Stderr
		err = cmd.Run()
		framework.ExpectNoError(err)

		// wait until vCluster is running
		err = wait.PollUntilContextTimeout(f.Context, time.Second, time.Minute*2, false, func(ctx context.Context) (done bool, err error) {
			newPods, _ := f.HostClient.CoreV1().Pods(f.VClusterNamespace).List(ctx, metav1.ListOptions{
				LabelSelector: "app=vcluster",
			})
			p := len(newPods.Items)
			if p > 0 {
				// rp, running pod counter
				rp := 0
				for _, pod := range newPods.Items {
					if pod.Status.Phase == corev1.PodRunning {
						rp = rp + 1
					}
				}
				if rp == p {
					return true, nil
				}
			}
			return false, nil
		})
		framework.ExpectNoError(err)

		// check for the service getting deleted
		gomega.Eventually(func() int {
			services, err := f.HostClient.CoreV1().Services(vClusterDefaultNamespace).List(f.Context, metav1.ListOptions{
				LabelSelector: "snapshot=delete",
			})
			framework.ExpectNoError(err)
			return len(services.Items)
		}).WithPolling(time.Second).
			WithTimeout(framework.PollTimeout).
			Should(gomega.Equal(0))

		// check for the service getting created
		gomega.Eventually(func() int {
			services, err := f.HostClient.CoreV1().Services(vClusterDefaultNamespace).List(f.Context, metav1.ListOptions{
				LabelSelector: "snapshot=restore",
			})
			framework.ExpectNoError(err)
			return len(services.Items)
		}).WithPolling(time.Second).
			WithTimeout(framework.PollTimeout).
			Should(gomega.Equal(1))

		// wait until all vCluster replicas are running
		gomega.Eventually(func() error {
			pods, err := f.HostClient.CoreV1().Pods(f.VClusterNamespace).List(f.Context, metav1.ListOptions{
				LabelSelector: "app=vcluster,release=" + f.VClusterName,
			})
			framework.ExpectNoError(err)

			for _, pod := range pods.Items {
				if len(pod.Status.ContainerStatuses) == 0 {
					return fmt.Errorf("pod %s has no container status", pod.Name)
				}

				for _, container := range pod.Status.ContainerStatuses {
					if container.State.Running == nil || !container.Ready {
						return fmt.Errorf("pod %s container %s is not running", pod.Name, container.Name)
					}
				}
			}

			return nil
		}).WithPolling(time.Second).
			WithTimeout(framework.PollTimeout).
			Should(gomega.Succeed())

		// refresh the connection
		err = f.RefreshVirtualClient()
		framework.ExpectNoError(err)

		//check after restore configmap is deleted
		gomega.Eventually(func() error {
			_, err := f.VClusterClient.CoreV1().ConfigMaps(defaultNamespace).List(f.Context, metav1.ListOptions{
				LabelSelector: "snapshot=delete",
			})

			if err != nil {
				return nil
			}
			return err
		}).WithPolling(time.Second).
			WithTimeout(framework.PollTimeout).
			Should(gomega.Succeed())

		//check after restore not snapshoted secret is deleted
		gomega.Eventually(func() error {
			_, err := f.VClusterClient.CoreV1().Secrets(defaultNamespace).List(f.Context, metav1.ListOptions{
				LabelSelector: "snapshot=delete",
			})

			if err != nil {
				return nil
			}
			return err
		}).WithPolling(time.Second).
			WithTimeout(framework.PollTimeout).
			Should(gomega.Succeed())
	})

	ginkgo.It("Check if expected resources are available after restore", func() {
		gomega.Eventually(func() map[string]string {
			configmaps, err := f.VClusterClient.CoreV1().ConfigMaps(defaultNamespace).List(f.Context, metav1.ListOptions{
				LabelSelector: "snapshot=restore",
			})

			if len(configmaps.Items) != 1 {
				return map[string]string{}
			}
			restoredConfigmap := configmaps.Items[0]
			framework.ExpectNoError(err)
			return restoredConfigmap.Data
		}).WithPolling(time.Second).
			WithTimeout(framework.PollTimeout).
			Should(gomega.Equal(configMapToRestore.Data))

		gomega.Eventually(func() map[string][]byte {
			secrets, err := f.VClusterClient.CoreV1().Secrets(defaultNamespace).List(f.Context, metav1.ListOptions{
				LabelSelector: "snapshot=restore",
			})

			if len(secrets.Items) != 1 {
				return map[string][]byte{}
			}
			restoredSecret := secrets.Items[0]
			framework.ExpectNoError(err)
			return restoredSecret.Data
		}).WithPolling(time.Second).
			WithTimeout(framework.PollTimeout).
			Should(gomega.Equal(secretToRestore.Data))

		gomega.Eventually(func() bool {
			deployment, err := f.VClusterClient.AppsV1().Deployments(defaultNamespace).List(f.Context, metav1.ListOptions{
				LabelSelector: "snapshot=restore",
			})

			if len(deployment.Items) != 1 {
				fmt.Println(deployment.Items)
				fmt.Println(err)
				return false
			}
			framework.ExpectNoError(err)
			return len(deployment.Items) == 1
		}).WithPolling(time.Second).
			WithTimeout(framework.PollTimeout * 2).
			Should(gomega.BeTrue())
	})

})

func intRef(i int32) *int32 {
	return &i
}<|MERGE_RESOLUTION|>--- conflicted
+++ resolved
@@ -172,11 +172,18 @@
 		}, metav1.CreateOptions{})
 		framework.ExpectNoError(err)
 
-<<<<<<< HEAD
 		// now create a configmap that should be there when we restore again
 		_, err = f.VClusterClient.CoreV1().ConfigMaps(defaultNamespace).Create(f.Context, configMapToRestore, metav1.CreateOptions{})
 		framework.ExpectNoError(err)
-=======
+
+		// now create a secret that should be there when we restore again
+		_, err = f.VClusterClient.CoreV1().Secrets(defaultNamespace).Create(f.Context, secretToRestore, metav1.CreateOptions{})
+		framework.ExpectNoError(err)
+
+		// now create a deployment that should be there when we restore again
+		_, err = f.VClusterClient.AppsV1().Deployments(defaultNamespace).Create(f.Context, deploymentToRestore, metav1.CreateOptions{})
+		framework.ExpectNoError(err)
+
 		ginkgo.By("Snapshot vcluster")
 		if isK0s {
 			cmd := exec.Command(
@@ -191,17 +198,11 @@
 			cmd.Stderr = os.Stderr
 			err = cmd.Run()
 			framework.ExpectNoError(err)
->>>>>>> 7c4d149f
-
-		// now create a secret that should be there when we restore again
-		_, err = f.VClusterClient.CoreV1().Secrets(defaultNamespace).Create(f.Context, secretToRestore, metav1.CreateOptions{})
-		framework.ExpectNoError(err)
-
-		// now create a deployment that should be there when we restore again
-		_, err = f.VClusterClient.AppsV1().Deployments(defaultNamespace).Create(f.Context, deploymentToRestore, metav1.CreateOptions{})
-		framework.ExpectNoError(err)
-
-		ginkgo.By("Snapshot vcluster")
+
+			fmt.Println("Skip restore because this is unsupported in k0s")
+			return
+		}
+
 		// regular snapshot
 		cmd := exec.Command(
 			"vcluster",
