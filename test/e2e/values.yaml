experimental:
  deploy:
    vcluster:
      manifests: |-
        apiVersion: v1
        kind: ConfigMap
        metadata:
          name: test-configmap
        data:
          foo: bar
      manifestsTemplate: |-
        apiVersion: v1
        kind: ConfigMap
        metadata:
          name: test-configmap-2
        data:
          foo: {{ .Release.Name }}
      helm:
        - chart:
            name: ingress-nginx
            repo: https://kubernetes.github.io/ingress-nginx
            version: 4.1.1
          release:
            name: ingress-nginx
            namespace: ingress-nginx
          timeout: "50s"
        - chart:
            name: fluent-bit
            repo: oci://registry-1.docker.io/bitnamicharts
            version: 0.4.3
          release:
            name: fluent-bit
            namespace: fluent-bit
          timeout: "50s"
sync:
  fromHost:
    configMaps:
      enabled: true
      selector:
        mappings:
          "from-host-sync-test/*": "barfoo/*"
          "default/my-cm": "barfoo/cm-my"
<<<<<<< HEAD
          "": "default"
          "": "my-new-ns"
    secrets:
      enabled: true
      selector:
        mappings:
          "from-host-sync-test-2/dummy": "barfoo2/dummy"
          "default/my-secret": "barfoo2/secret-my"
=======
          "": "my-new-ns"
>>>>>>> 8225c53a
<|MERGE_RESOLUTION|>--- conflicted
+++ resolved
@@ -40,15 +40,4 @@
         mappings:
           "from-host-sync-test/*": "barfoo/*"
           "default/my-cm": "barfoo/cm-my"
-<<<<<<< HEAD
-          "": "default"
-          "": "my-new-ns"
-    secrets:
-      enabled: true
-      selector:
-        mappings:
-          "from-host-sync-test-2/dummy": "barfoo2/dummy"
-          "default/my-secret": "barfoo2/secret-my"
-=======
-          "": "my-new-ns"
->>>>>>> 8225c53a
+          "": "my-new-ns"