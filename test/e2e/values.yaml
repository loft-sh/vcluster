--- conflicted
+++ resolved
@@ -40,13 +40,10 @@
         mappings:
           "from-host-sync-test/*": "barfoo/*"
           "default/my-cm": "barfoo/cm-my"
-<<<<<<< HEAD
+          "": "my-new-ns"
     secrets:
       enabled: true
       selector:
         mappings:
           "from-host-sync-test-2/*": "barfoo2/*"
-          "default/my-secret": "barfoo2/secret-my"
-=======
-          "": "my-new-ns"
->>>>>>> e77629b4
+          "default/my-secret": "barfoo2/secret-my"