--- conflicted
+++ resolved
@@ -194,19 +194,11 @@
 	go.uber.org/zap v1.27.0
 	golang.org/x/crypto v0.31.0 // indirect
 	golang.org/x/exp v0.0.0-20241004190924-225e2abe05e6
-<<<<<<< HEAD
-	golang.org/x/net v0.30.0 // indirect
-	golang.org/x/oauth2 v0.23.0
-	golang.org/x/sys v0.26.0 // indirect
-	golang.org/x/term v0.25.0 // indirect
-	golang.org/x/text v0.19.0 // indirect
-=======
 	golang.org/x/net v0.33.0 // indirect
 	golang.org/x/oauth2 v0.23.0
 	golang.org/x/sys v0.28.0 // indirect
 	golang.org/x/term v0.27.0 // indirect
 	golang.org/x/text v0.21.0 // indirect
->>>>>>> 33e9d561
 	golang.org/x/time v0.7.0 // indirect
 	golang.org/x/tools v0.26.0 // indirect
 	gomodules.xyz/jsonpatch/v2 v2.4.0 // indirect
